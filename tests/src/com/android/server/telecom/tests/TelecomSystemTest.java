/*
 * Copyright (C) 2015 The Android Open Source Project
 *
 * Licensed under the Apache License, Version 2.0 (the "License");
 * you may not use this file except in compliance with the License.
 * You may obtain a copy of the License at
 *
 *      http://www.apache.org/licenses/LICENSE-2.0
 *
 * Unless required by applicable law or agreed to in writing, software
 * distributed under the License is distributed on an "AS IS" BASIS,
 * WITHOUT WARRANTIES OR CONDITIONS OF ANY KIND, either express or implied.
 * See the License for the specific language governing permissions and
 * limitations under the License.
 */

package com.android.server.telecom.tests;


import static org.mockito.Matchers.any;
import static org.mockito.Matchers.anyBoolean;
import static org.mockito.Matchers.anyInt;
import static org.mockito.Matchers.anyString;
import static org.mockito.Matchers.eq;
import static org.mockito.Matchers.isNull;
import static org.mockito.Mockito.doAnswer;
import static org.mockito.Mockito.doReturn;
import static org.mockito.Mockito.mock;
import static org.mockito.Mockito.reset;
import static org.mockito.Mockito.spy;
import static org.mockito.Mockito.timeout;
import static org.mockito.Mockito.times;
import static org.mockito.Mockito.verify;
import static org.mockito.Mockito.when;

import android.content.BroadcastReceiver;
import android.content.ComponentName;
import android.content.ContentResolver;
import android.content.Context;
import android.content.IContentProvider;
import android.content.Intent;
import android.media.AudioManager;
import android.media.IAudioService;
import android.net.Uri;
import android.os.Bundle;
import android.os.Handler;
import android.os.Looper;
import android.os.Process;
import android.os.UserHandle;
import android.provider.BlockedNumberContract;
import android.telecom.Call;
import android.telecom.ConnectionRequest;
import android.telecom.DisconnectCause;
import android.telecom.ParcelableCall;
import android.telecom.PhoneAccount;
import android.telecom.PhoneAccountHandle;
import android.telecom.TelecomManager;
import android.telecom.VideoProfile;

import com.android.internal.telecom.IInCallAdapter;
import com.android.server.telecom.AsyncRingtonePlayer;
import com.android.server.telecom.BluetoothPhoneServiceImpl;
import com.android.server.telecom.CallAudioManager;
import com.android.server.telecom.CallerInfoAsyncQueryFactory;
import com.android.server.telecom.CallsManager;
import com.android.server.telecom.CallsManagerListenerBase;
import com.android.server.telecom.ContactsAsyncHelper;
import com.android.server.telecom.HeadsetMediaButton;
import com.android.server.telecom.HeadsetMediaButtonFactory;
import com.android.server.telecom.InCallWakeLockController;
import com.android.server.telecom.InCallWakeLockControllerFactory;
import com.android.server.telecom.MissedCallNotifier;
import com.android.server.telecom.PhoneAccountRegistrar;
import com.android.server.telecom.PhoneNumberUtilsAdapter;
import com.android.server.telecom.PhoneNumberUtilsAdapterImpl;
import com.android.server.telecom.ProximitySensorManager;
import com.android.server.telecom.ProximitySensorManagerFactory;
import com.android.server.telecom.TelecomSystem;
import com.android.server.telecom.Timeouts;
import com.android.server.telecom.components.UserCallIntentProcessor;
import com.android.server.telecom.ui.MissedCallNotifierImpl.MissedCallNotifierImplFactory;

import com.google.common.base.Predicate;

import com.android.server.telecom.ViceNotifier;
import com.android.server.telecom.ui.ViceNotificationImpl;
import org.mockito.ArgumentCaptor;
import org.mockito.Mock;
import org.mockito.invocation.InvocationOnMock;
import org.mockito.stubbing.Answer;

import java.util.ArrayList;
import java.util.List;

/**
 * Implements mocks and functionality required to implement telecom system tests.
 */
public class TelecomSystemTest extends TelecomTestCase {

    static final int TEST_POLL_INTERVAL = 10;  // milliseconds
    static final int TEST_TIMEOUT = 1000;  // milliseconds

    public class HeadsetMediaButtonFactoryF implements HeadsetMediaButtonFactory  {
        @Override
        public HeadsetMediaButton create(Context context, CallsManager callsManager,
                TelecomSystem.SyncRoot lock) {
            return mHeadsetMediaButton;
        }
    }

    public class ProximitySensorManagerFactoryF implements ProximitySensorManagerFactory {
        @Override
        public ProximitySensorManager create(Context context, CallsManager callsManager) {
            return mProximitySensorManager;
        }
    }

    public class InCallWakeLockControllerFactoryF implements InCallWakeLockControllerFactory {
        @Override
        public InCallWakeLockController create(Context context, CallsManager callsManager) {
            return mInCallWakeLockController;
        }
    }

    public static class MissedCallNotifierFakeImpl extends CallsManagerListenerBase
            implements MissedCallNotifier {
        List<com.android.server.telecom.Call> missedCallsNotified = new ArrayList<>();

        @Override
        public void clearMissedCalls(UserHandle userHandle) {

        }

        @Override
        public void showMissedCallNotification(com.android.server.telecom.Call call) {
            missedCallsNotified.add(call);
        }

        @Override
        public void reloadFromDatabase(TelecomSystem.SyncRoot lock, CallsManager callsManager,
                ContactsAsyncHelper contactsAsyncHelper,
                CallerInfoAsyncQueryFactory callerInfoAsyncQueryFactory, UserHandle userHandle) {

        }

        @Override
        public void setCurrentUserHandle(UserHandle userHandle) {

        }
    }

    MissedCallNotifierFakeImpl mMissedCallNotifier = new MissedCallNotifierFakeImpl();
    private class EmergencyNumberUtilsAdapter extends PhoneNumberUtilsAdapterImpl {

        @Override
        public boolean isLocalEmergencyNumber(Context context, String number) {
            return mIsEmergencyCall;
        }

        @Override
        public boolean isPotentialLocalEmergencyNumber(Context context, String number) {
            return mIsEmergencyCall;
        }
    }
    PhoneNumberUtilsAdapter mPhoneNumberUtilsAdapter = new EmergencyNumberUtilsAdapter();
    @Mock HeadsetMediaButton mHeadsetMediaButton;
    @Mock ProximitySensorManager mProximitySensorManager;
    @Mock InCallWakeLockController mInCallWakeLockController;
    @Mock BluetoothPhoneServiceImpl mBluetoothPhoneServiceImpl;
    @Mock AsyncRingtonePlayer mAsyncRingtonePlayer;
    @Mock ViceNotifier mViceNotifier;

    final ComponentName mInCallServiceComponentNameX =
            new ComponentName(
                    "incall-service-package-X",
                    "incall-service-class-X");
    final ComponentName mInCallServiceComponentNameY =
            new ComponentName(
                    "incall-service-package-Y",
                    "incall-service-class-Y");

    InCallServiceFixture mInCallServiceFixtureX;
    InCallServiceFixture mInCallServiceFixtureY;

    final ComponentName mConnectionServiceComponentNameA =
            new ComponentName(
                    "connection-service-package-A",
                    "connection-service-class-A");
    final ComponentName mConnectionServiceComponentNameB =
            new ComponentName(
                    "connection-service-package-B",
                    "connection-service-class-B");

    final PhoneAccount mPhoneAccountA0 =
            PhoneAccount.builder(
                    new PhoneAccountHandle(
                            mConnectionServiceComponentNameA,
                            "id A 0"),
                    "Phone account service A ID 0")
                    .addSupportedUriScheme("tel")
                    .setCapabilities(
                            PhoneAccount.CAPABILITY_CALL_PROVIDER |
                            PhoneAccount.CAPABILITY_SIM_SUBSCRIPTION)
                    .build();
    final PhoneAccount mPhoneAccountA1 =
            PhoneAccount.builder(
                    new PhoneAccountHandle(
                            mConnectionServiceComponentNameA,
                            "id A 1"),
                    "Phone account service A ID 1")
                    .addSupportedUriScheme("tel")
                    .setCapabilities(
                            PhoneAccount.CAPABILITY_CALL_PROVIDER |
                            PhoneAccount.CAPABILITY_SIM_SUBSCRIPTION)
                    .build();
    final PhoneAccount mPhoneAccountB0 =
            PhoneAccount.builder(
                    new PhoneAccountHandle(
                            mConnectionServiceComponentNameB,
                            "id B 0"),
                    "Phone account service B ID 0")
                    .addSupportedUriScheme("tel")
                    .setCapabilities(
                            PhoneAccount.CAPABILITY_CALL_PROVIDER |
                            PhoneAccount.CAPABILITY_SIM_SUBSCRIPTION)
                    .build();
    final PhoneAccount mPhoneAccountE0 =
            PhoneAccount.builder(
                    new PhoneAccountHandle(
                            mConnectionServiceComponentNameA,
                            "id E 0"),
                    "Phone account service E ID 0")
                    .addSupportedUriScheme("tel")
                    .setCapabilities(
                            PhoneAccount.CAPABILITY_CALL_PROVIDER |
                                    PhoneAccount.CAPABILITY_SIM_SUBSCRIPTION |
                                    PhoneAccount.CAPABILITY_PLACE_EMERGENCY_CALLS)
                    .build();

    final PhoneAccount mPhoneAccountE1 =
            PhoneAccount.builder(
                    new PhoneAccountHandle(
                            mConnectionServiceComponentNameA,
                            "id E 1"),
                    "Phone account service E ID 1")
                    .addSupportedUriScheme("tel")
                    .setCapabilities(
                            PhoneAccount.CAPABILITY_CALL_PROVIDER |
                                    PhoneAccount.CAPABILITY_SIM_SUBSCRIPTION |
                                    PhoneAccount.CAPABILITY_PLACE_EMERGENCY_CALLS)
                    .build();

    ConnectionServiceFixture mConnectionServiceFixtureA;
    ConnectionServiceFixture mConnectionServiceFixtureB;
    Timeouts.Adapter mTimeoutsAdapter;

    CallerInfoAsyncQueryFactoryFixture mCallerInfoAsyncQueryFactoryFixture;

    IAudioService mAudioService;

    TelecomSystem mTelecomSystem;

    Context mSpyContext;

    private int mNumOutgoingCallsMade;

    private boolean mIsEmergencyCall;

    class IdPair {
        final String mConnectionId;
        final String mCallId;

        public IdPair(String connectionId, String callId) {
            this.mConnectionId = connectionId;
            this.mCallId = callId;
        }
    }

    @Override
    public void setUp() throws Exception {
        super.setUp();
        mSpyContext = mComponentContextFixture.getTestDouble().getApplicationContext();
        doReturn(mSpyContext).when(mSpyContext).getApplicationContext();

        mNumOutgoingCallsMade = 0;

        mIsEmergencyCall = false;

        // First set up information about the In-Call services in the mock Context, since
        // Telecom will search for these as soon as it is instantiated
        setupInCallServices();

        // Next, create the TelecomSystem, our system under test
        setupTelecomSystem();

        // Finally, register the ConnectionServices with the PhoneAccountRegistrar of the
        // now-running TelecomSystem
        setupConnectionServices();
    }

    @Override
    public void tearDown() throws Exception {
        mTelecomSystem = null;
        super.tearDown();
    }

    protected ParcelableCall makeConferenceCall() throws Exception {
        IdPair callId1 = startAndMakeActiveOutgoingCall("650-555-1212",
                mPhoneAccountA0.getAccountHandle(), mConnectionServiceFixtureA);

        IdPair callId2 = startAndMakeActiveOutgoingCall("650-555-1213",
                mPhoneAccountA0.getAccountHandle(), mConnectionServiceFixtureA);

        IInCallAdapter inCallAdapter = mInCallServiceFixtureX.getInCallAdapter();
        inCallAdapter.conference(callId1.mCallId, callId2.mCallId);
        // Wait for wacky non-deterministic behavior
        Thread.sleep(200);
        ParcelableCall call1 = mInCallServiceFixtureX.getCall(callId1.mCallId);
        ParcelableCall call2 = mInCallServiceFixtureX.getCall(callId2.mCallId);
        // Check that the two calls end up with a parent in the end
        assertNotNull(call1.getParentCallId());
        assertNotNull(call2.getParentCallId());
        assertEquals(call1.getParentCallId(), call2.getParentCallId());

        // Check to make sure that the parent call made it to the in-call service
        String parentCallId = call1.getParentCallId();
        ParcelableCall conferenceCall = mInCallServiceFixtureX.getCall(parentCallId);
        assertEquals(2, conferenceCall.getChildCallIds().size());
        assertTrue(conferenceCall.getChildCallIds().contains(callId1.mCallId));
        assertTrue(conferenceCall.getChildCallIds().contains(callId2.mCallId));
        return conferenceCall;
    }

    private void setupTelecomSystem() throws Exception {
        // Use actual implementations instead of mocking the interface out.
        HeadsetMediaButtonFactory headsetMediaButtonFactory =
                spy(new HeadsetMediaButtonFactoryF());
        ProximitySensorManagerFactory proximitySensorManagerFactory =
                spy(new ProximitySensorManagerFactoryF());
        InCallWakeLockControllerFactory inCallWakeLockControllerFactory =
                spy(new InCallWakeLockControllerFactoryF());
        mAudioService = setupAudioService();

        mCallerInfoAsyncQueryFactoryFixture = new CallerInfoAsyncQueryFactoryFixture();

        mTimeoutsAdapter = mock(Timeouts.Adapter.class);
        when(mTimeoutsAdapter.getCallScreeningTimeoutMillis(any(ContentResolver.class)))
                .thenReturn(TEST_TIMEOUT / 10L);

        mTelecomSystem = new TelecomSystem(
                mComponentContextFixture.getTestDouble(),
                new MissedCallNotifierImplFactory() {
                    @Override
                    public MissedCallNotifier makeMissedCallNotifierImpl(Context context,
                            PhoneAccountRegistrar phoneAccountRegistrar,
                            PhoneNumberUtilsAdapter phoneNumberUtilsAdapter) {
                        return mMissedCallNotifier;
                    }
                },
                mCallerInfoAsyncQueryFactoryFixture.getTestDouble(),
                headsetMediaButtonFactory,
                proximitySensorManagerFactory,
                inCallWakeLockControllerFactory,
                new CallAudioManager.AudioServiceFactory() {
                    @Override
                    public IAudioService getAudioService() {
                        return mAudioService;
                    }
                },
                new BluetoothPhoneServiceImpl.BluetoothPhoneServiceImplFactory() {
                    @Override
                    public BluetoothPhoneServiceImpl makeBluetoothPhoneServiceImpl(Context context,
                            TelecomSystem.SyncRoot lock, CallsManager callsManager,
                            PhoneAccountRegistrar phoneAccountRegistrar) {
                        return mBluetoothPhoneServiceImpl;
                    }
                },
                mTimeoutsAdapter,
                mAsyncRingtonePlayer,
<<<<<<< HEAD
                mViceNotifier
            );
=======
                mPhoneNumberUtilsAdapter);
>>>>>>> 94f706a2

        mComponentContextFixture.setTelecomManager(new TelecomManager(
                mComponentContextFixture.getTestDouble(),
                mTelecomSystem.getTelecomServiceImpl().getBinder()));

        verify(headsetMediaButtonFactory).create(
                eq(mComponentContextFixture.getTestDouble().getApplicationContext()),
                any(CallsManager.class),
                any(TelecomSystem.SyncRoot.class));
        verify(proximitySensorManagerFactory).create(
                eq(mComponentContextFixture.getTestDouble().getApplicationContext()),
                any(CallsManager.class));
        verify(inCallWakeLockControllerFactory).create(
                eq(mComponentContextFixture.getTestDouble().getApplicationContext()),
                any(CallsManager.class));
    }

    private void setupConnectionServices() throws Exception {
        mConnectionServiceFixtureA = new ConnectionServiceFixture();
        mConnectionServiceFixtureB = new ConnectionServiceFixture();

        mComponentContextFixture.addConnectionService(mConnectionServiceComponentNameA,
                mConnectionServiceFixtureA.getTestDouble());
        mComponentContextFixture.addConnectionService(mConnectionServiceComponentNameB,
                mConnectionServiceFixtureB.getTestDouble());

        mTelecomSystem.getPhoneAccountRegistrar().registerPhoneAccount(mPhoneAccountA0);
        mTelecomSystem.getPhoneAccountRegistrar().registerPhoneAccount(mPhoneAccountA1);
        mTelecomSystem.getPhoneAccountRegistrar().registerPhoneAccount(mPhoneAccountB0);
        mTelecomSystem.getPhoneAccountRegistrar().registerPhoneAccount(mPhoneAccountE0);
        mTelecomSystem.getPhoneAccountRegistrar().registerPhoneAccount(mPhoneAccountE1);

        mTelecomSystem.getPhoneAccountRegistrar().setUserSelectedOutgoingPhoneAccount(
                mPhoneAccountA0.getAccountHandle(), Process.myUserHandle());
    }

    private void setupInCallServices() throws Exception {
        mComponentContextFixture.putResource(
                com.android.server.telecom.R.string.ui_default_package,
                mInCallServiceComponentNameX.getPackageName());
        mComponentContextFixture.putResource(
                com.android.server.telecom.R.string.incall_default_class,
                mInCallServiceComponentNameX.getClassName());
        mComponentContextFixture.putBooleanResource(
                com.android.internal.R.bool.config_voice_capable, true);

        mInCallServiceFixtureX = new InCallServiceFixture();
        mInCallServiceFixtureY = new InCallServiceFixture();

        mComponentContextFixture.addInCallService(mInCallServiceComponentNameX,
                mInCallServiceFixtureX.getTestDouble());
        mComponentContextFixture.addInCallService(mInCallServiceComponentNameY,
                mInCallServiceFixtureY.getTestDouble());
    }

    /**
     * Helper method for setting up the fake audio service.
     * Calls to the fake audio service need to toggle the return
     * value of AudioManager#isMicrophoneMute.
     * @return mock of IAudioService
     */
    private IAudioService setupAudioService() {
        IAudioService audioService = mock(IAudioService.class);

        final AudioManager fakeAudioManager =
                (AudioManager) mComponentContextFixture.getTestDouble()
                        .getApplicationContext().getSystemService(Context.AUDIO_SERVICE);

        try {
            doAnswer(new Answer() {
                @Override
                public Object answer(InvocationOnMock i) {
                    Object[] args = i.getArguments();
                    doReturn(args[0]).when(fakeAudioManager).isMicrophoneMute();
                    return null;
                }
            }).when(audioService)
                    .setMicrophoneMute(any(Boolean.class), any(String.class), any(Integer.class));

        } catch (android.os.RemoteException e) {
            // Do nothing, leave the faked microphone state as-is
        }
        return audioService;
    }

    protected String startOutgoingPhoneCallWithNoPhoneAccount(String number,
            ConnectionServiceFixture connectionServiceFixture)
            throws Exception {

        return startOutgoingPhoneCallPendingCreateConnection(number, null,
                connectionServiceFixture, Process.myUserHandle(), VideoProfile.STATE_AUDIO_ONLY);
    }

    protected IdPair outgoingCallPhoneAccountSelected(PhoneAccountHandle phoneAccountHandle,
            int startingNumConnections, int startingNumCalls,
            ConnectionServiceFixture connectionServiceFixture) throws Exception {

        IdPair ids = outgoingCallCreateConnectionComplete(startingNumConnections, startingNumCalls,
                phoneAccountHandle, connectionServiceFixture);

        connectionServiceFixture.sendSetDialing(ids.mConnectionId);
        assertEquals(Call.STATE_DIALING, mInCallServiceFixtureX.getCall(ids.mCallId).getState());
        assertEquals(Call.STATE_DIALING, mInCallServiceFixtureY.getCall(ids.mCallId).getState());

        connectionServiceFixture.sendSetVideoState(ids.mConnectionId);

        connectionServiceFixture.sendSetActive(ids.mConnectionId);
        assertEquals(Call.STATE_ACTIVE, mInCallServiceFixtureX.getCall(ids.mCallId).getState());
        assertEquals(Call.STATE_ACTIVE, mInCallServiceFixtureY.getCall(ids.mCallId).getState());

        return ids;
    }

    protected IdPair startOutgoingPhoneCall(String number, PhoneAccountHandle phoneAccountHandle,
            ConnectionServiceFixture connectionServiceFixture, UserHandle initiatingUser)
            throws Exception {

        return startOutgoingPhoneCall(number, phoneAccountHandle, connectionServiceFixture,
                initiatingUser, VideoProfile.STATE_AUDIO_ONLY);
    }

    protected IdPair startOutgoingPhoneCall(String number, PhoneAccountHandle phoneAccountHandle,
            ConnectionServiceFixture connectionServiceFixture, UserHandle initiatingUser,
            int videoState) throws Exception {
        int startingNumConnections = connectionServiceFixture.mConnectionById.size();
        int startingNumCalls = mInCallServiceFixtureX.mCallById.size();

        startOutgoingPhoneCallPendingCreateConnection(number, phoneAccountHandle,
                connectionServiceFixture, initiatingUser, videoState);

        return outgoingCallCreateConnectionComplete(startingNumConnections, startingNumCalls,
                phoneAccountHandle, connectionServiceFixture);
    }

    protected IdPair triggerEmergencyRedial(PhoneAccountHandle phoneAccountHandle,
            ConnectionServiceFixture connectionServiceFixture, IdPair emergencyIds)
            throws Exception {
        int startingNumConnections = connectionServiceFixture.mConnectionById.size();
        int startingNumCalls = mInCallServiceFixtureX.mCallById.size();

        // Send the message to disconnect the Emergency call due to an error.
        // CreateConnectionProcessor should now try the second SIM account
        connectionServiceFixture.sendSetDisconnected(emergencyIds.mConnectionId,
                DisconnectCause.ERROR);
        waitForHandlerAction(new Handler(Looper.getMainLooper()), TEST_TIMEOUT);
        assertEquals(Call.STATE_DIALING, mInCallServiceFixtureX.getCall(
                emergencyIds.mCallId).getState());
        assertEquals(Call.STATE_DIALING, mInCallServiceFixtureY.getCall(
                emergencyIds.mCallId).getState());

        return redialingCallCreateConnectionComplete(startingNumConnections, startingNumCalls,
                phoneAccountHandle, connectionServiceFixture);
    }

    protected IdPair startOutgoingEmergencyCall(String number,
            PhoneAccountHandle phoneAccountHandle,
            ConnectionServiceFixture connectionServiceFixture, UserHandle initiatingUser,
            int videoState) throws Exception {
        int startingNumConnections = connectionServiceFixture.mConnectionById.size();
        int startingNumCalls = mInCallServiceFixtureX.mCallById.size();

        mIsEmergencyCall = true;
        // Call will not use the ordered broadcaster, since it is an Emergency Call
        startOutgoingPhoneCallWaitForBroadcaster(number, phoneAccountHandle,
                connectionServiceFixture, initiatingUser, videoState, true /*isEmergency*/);

        return outgoingCallCreateConnectionComplete(startingNumConnections, startingNumCalls,
                phoneAccountHandle, connectionServiceFixture);
    }

    protected void startOutgoingPhoneCallWaitForBroadcaster(String number,
            PhoneAccountHandle phoneAccountHandle,
            ConnectionServiceFixture connectionServiceFixture, UserHandle initiatingUser,
            int videoState, boolean isEmergency) throws Exception {
        reset(connectionServiceFixture.getTestDouble(), mInCallServiceFixtureX.getTestDouble(),
                mInCallServiceFixtureY.getTestDouble());

        assertEquals(mInCallServiceFixtureX.mCallById.size(),
                mInCallServiceFixtureY.mCallById.size());
        assertEquals((mInCallServiceFixtureX.mInCallAdapter != null),
                (mInCallServiceFixtureY.mInCallAdapter != null));

        mNumOutgoingCallsMade++;

        boolean hasInCallAdapter = mInCallServiceFixtureX.mInCallAdapter != null;

        Intent actionCallIntent = new Intent();
        actionCallIntent.setData(Uri.parse("tel:" + number));
        actionCallIntent.putExtra(Intent.EXTRA_PHONE_NUMBER, number);
        if(isEmergency) {
            actionCallIntent.setAction(Intent.ACTION_CALL_EMERGENCY);
        } else {
            actionCallIntent.setAction(Intent.ACTION_CALL);
        }
        if (phoneAccountHandle != null) {
            actionCallIntent.putExtra(
                    TelecomManager.EXTRA_PHONE_ACCOUNT_HANDLE,
                    phoneAccountHandle);
        }
        if (videoState != VideoProfile.STATE_AUDIO_ONLY) {
            actionCallIntent.putExtra(TelecomManager.EXTRA_START_CALL_WITH_VIDEO_STATE, videoState);
        }

        final UserHandle userHandle = initiatingUser;
        Context localAppContext = mComponentContextFixture.getTestDouble().getApplicationContext();
        new UserCallIntentProcessor(localAppContext, userHandle).processIntent(
                actionCallIntent, null, true /* hasCallAppOp*/);
        // UserCallIntentProcessor's mContext.sendBroadcastAsUser(...) will call to an empty method
        // as to not actually try to send an intent to PrimaryCallReceiver. We verify that it was
        // called correctly in order to continue.
        verify(localAppContext).sendBroadcastAsUser(actionCallIntent, UserHandle.SYSTEM);
        mTelecomSystem.getCallIntentProcessor().processIntent(actionCallIntent);

        if (!hasInCallAdapter) {
            verify(mInCallServiceFixtureX.getTestDouble())
                    .setInCallAdapter(
                            any(IInCallAdapter.class));
            verify(mInCallServiceFixtureY.getTestDouble())
                    .setInCallAdapter(
                            any(IInCallAdapter.class));
        }
    }

    protected String startOutgoingPhoneCallPendingCreateConnection(String number,
            PhoneAccountHandle phoneAccountHandle,
            ConnectionServiceFixture connectionServiceFixture, UserHandle initiatingUser,
            int videoState) throws Exception {
        startOutgoingPhoneCallWaitForBroadcaster(number,phoneAccountHandle,
                connectionServiceFixture, initiatingUser, videoState, false /*isEmergency*/);

        ArgumentCaptor<Intent> newOutgoingCallIntent =
                ArgumentCaptor.forClass(Intent.class);
        ArgumentCaptor<BroadcastReceiver> newOutgoingCallReceiver =
                ArgumentCaptor.forClass(BroadcastReceiver.class);

        verify(mComponentContextFixture.getTestDouble().getApplicationContext(),
                times(mNumOutgoingCallsMade))
                .sendOrderedBroadcastAsUser(
                        newOutgoingCallIntent.capture(),
                        any(UserHandle.class),
                        anyString(),
                        anyInt(),
                        newOutgoingCallReceiver.capture(),
                        any(Handler.class),
                        anyInt(),
                        anyString(),
                        any(Bundle.class));

        // Pass on the new outgoing call Intent
        // Set a dummy PendingResult so the BroadcastReceiver agrees to accept onReceive()
        newOutgoingCallReceiver.getValue().setPendingResult(
                new BroadcastReceiver.PendingResult(0, "", null, 0, true, false, null, 0, 0));
        newOutgoingCallReceiver.getValue().setResultData(
                newOutgoingCallIntent.getValue().getStringExtra(Intent.EXTRA_PHONE_NUMBER));
        newOutgoingCallReceiver.getValue().onReceive(mComponentContextFixture.getTestDouble(),
                newOutgoingCallIntent.getValue());

        return mInCallServiceFixtureX.mLatestCallId;
    }

    // When Telecom is redialing due to an error, we need to make sure the number of connections
    // increase, but not the number of Calls in the InCallService.
    protected IdPair redialingCallCreateConnectionComplete(int startingNumConnections,
            int startingNumCalls, PhoneAccountHandle phoneAccountHandle,
            ConnectionServiceFixture connectionServiceFixture) throws Exception {

        assertEquals(startingNumConnections + 1, connectionServiceFixture.mConnectionById.size());

        verify(connectionServiceFixture.getTestDouble())
                .createConnection(eq(phoneAccountHandle), anyString(), any(ConnectionRequest.class),
                        eq(false)/*isIncoming*/, anyBoolean());
        // Wait for handleCreateConnectionComplete
        waitForHandlerAction(new Handler(Looper.getMainLooper()), TEST_TIMEOUT);

        // Make sure the number of registered InCallService Calls stays the same.
        assertEquals(startingNumCalls, mInCallServiceFixtureX.mCallById.size());
        assertEquals(startingNumCalls, mInCallServiceFixtureY.mCallById.size());

        assertEquals(mInCallServiceFixtureX.mLatestCallId, mInCallServiceFixtureY.mLatestCallId);

        return new IdPair(connectionServiceFixture.mLatestConnectionId,
                mInCallServiceFixtureX.mLatestCallId);
    }

    protected IdPair outgoingCallCreateConnectionComplete(int startingNumConnections,
            int startingNumCalls, PhoneAccountHandle phoneAccountHandle,
            ConnectionServiceFixture connectionServiceFixture) throws Exception {

        assertEquals(startingNumConnections + 1, connectionServiceFixture.mConnectionById.size());

        verify(connectionServiceFixture.getTestDouble())
                .createConnection(eq(phoneAccountHandle), anyString(), any(ConnectionRequest.class),
                        eq(false)/*isIncoming*/, anyBoolean());
        // Wait for handleCreateConnectionComplete
        waitForHandlerAction(new Handler(Looper.getMainLooper()), TEST_TIMEOUT);
        // Wait for the callback in ConnectionService#onAdapterAttached to execute.
        waitForHandlerAction(new Handler(Looper.getMainLooper()), TEST_TIMEOUT);

        assertEquals(startingNumCalls + 1, mInCallServiceFixtureX.mCallById.size());
        assertEquals(startingNumCalls + 1, mInCallServiceFixtureY.mCallById.size());

        assertEquals(mInCallServiceFixtureX.mLatestCallId, mInCallServiceFixtureY.mLatestCallId);

        return new IdPair(connectionServiceFixture.mLatestConnectionId,
                mInCallServiceFixtureX.mLatestCallId);
    }

    protected IdPair startIncomingPhoneCall(
            String number,
            PhoneAccountHandle phoneAccountHandle,
            final ConnectionServiceFixture connectionServiceFixture) throws Exception {
        return startIncomingPhoneCall(number, phoneAccountHandle, VideoProfile.STATE_AUDIO_ONLY,
                connectionServiceFixture);
    }

    protected IdPair startIncomingPhoneCall(
            String number,
            PhoneAccountHandle phoneAccountHandle,
            int videoState,
            final ConnectionServiceFixture connectionServiceFixture) throws Exception {
        reset(connectionServiceFixture.getTestDouble(), mInCallServiceFixtureX.getTestDouble(),
                mInCallServiceFixtureY.getTestDouble());

        assertEquals(mInCallServiceFixtureX.mCallById.size(),
                mInCallServiceFixtureY.mCallById.size());
        assertEquals((mInCallServiceFixtureX.mInCallAdapter != null),
                (mInCallServiceFixtureY.mInCallAdapter != null));
        final int startingNumConnections = connectionServiceFixture.mConnectionById.size();
        final int startingNumCalls = mInCallServiceFixtureX.mCallById.size();
        boolean hasInCallAdapter = mInCallServiceFixtureX.mInCallAdapter != null;
        connectionServiceFixture.mConnectionServiceDelegate.mVideoState = videoState;

        Bundle extras = new Bundle();
        extras.putParcelable(
                TelecomManager.EXTRA_INCOMING_CALL_ADDRESS,
                Uri.fromParts(PhoneAccount.SCHEME_TEL, number, null));
        mTelecomSystem.getTelecomServiceImpl().getBinder()
                .addNewIncomingCall(phoneAccountHandle, extras);

        verify(connectionServiceFixture.getTestDouble())
                .createConnection(any(PhoneAccountHandle.class), anyString(),
                        any(ConnectionRequest.class), eq(true), eq(false));

        for (CallerInfoAsyncQueryFactoryFixture.Request request :
                mCallerInfoAsyncQueryFactoryFixture.mRequests) {
            request.reply();
        }

        IContentProvider blockedNumberProvider =
                mSpyContext.getContentResolver().acquireProvider(BlockedNumberContract.AUTHORITY);
        verify(blockedNumberProvider, timeout(TEST_TIMEOUT)).call(
                anyString(),
                eq(BlockedNumberContract.SystemContract.METHOD_SHOULD_SYSTEM_BLOCK_NUMBER),
                eq(number),
                isNull(Bundle.class));

        // For the case of incoming calls, Telecom connecting the InCall services and adding the
        // Call is triggered by the async completion of the CallerInfoAsyncQuery. Once the Call
        // is added, future interactions as triggered by the ConnectionService, through the various
        // test fixtures, will be synchronous.

        if (!hasInCallAdapter) {
            verify(mInCallServiceFixtureX.getTestDouble(), timeout(TEST_TIMEOUT))
                    .setInCallAdapter(any(IInCallAdapter.class));
            verify(mInCallServiceFixtureY.getTestDouble(), timeout(TEST_TIMEOUT))
                    .setInCallAdapter(any(IInCallAdapter.class));
        }

        // Give the InCallService time to respond

        assertTrueWithTimeout(new Predicate<Void>() {
            @Override
            public boolean apply(Void v) {
                return mInCallServiceFixtureX.mInCallAdapter != null;
            }
        });

        assertTrueWithTimeout(new Predicate<Void>() {
            @Override
            public boolean apply(Void v) {
                return mInCallServiceFixtureY.mInCallAdapter != null;
            }
        });

        verify(mInCallServiceFixtureX.getTestDouble(), timeout(TEST_TIMEOUT))
                .addCall(any(ParcelableCall.class));
        verify(mInCallServiceFixtureY.getTestDouble(), timeout(TEST_TIMEOUT))
                .addCall(any(ParcelableCall.class));

        // Give the InCallService time to respond

        assertTrueWithTimeout(new Predicate<Void>() {
            @Override
            public boolean apply(Void v) {
                return startingNumConnections + 1 ==
                        connectionServiceFixture.mConnectionById.size();
            }
        });
        assertTrueWithTimeout(new Predicate<Void>() {
            @Override
            public boolean apply(Void v) {
                return startingNumCalls + 1 == mInCallServiceFixtureX.mCallById.size();
            }
        });
        assertTrueWithTimeout(new Predicate<Void>() {
            @Override
            public boolean apply(Void v) {
                return startingNumCalls + 1 == mInCallServiceFixtureY.mCallById.size();
            }
        });

        assertEquals(mInCallServiceFixtureX.mLatestCallId, mInCallServiceFixtureY.mLatestCallId);

        return new IdPair(connectionServiceFixture.mLatestConnectionId,
                mInCallServiceFixtureX.mLatestCallId);
    }

    protected IdPair startAndMakeActiveOutgoingCall(
            String number,
            PhoneAccountHandle phoneAccountHandle,
            ConnectionServiceFixture connectionServiceFixture) throws Exception {
        return startAndMakeActiveOutgoingCall(number, phoneAccountHandle, connectionServiceFixture,
                VideoProfile.STATE_AUDIO_ONLY);
    }

    // A simple outgoing call, verifying that the appropriate connection service is contacted,
    // the proper lifecycle is followed, and both In-Call Services are updated correctly.
    protected IdPair startAndMakeActiveOutgoingCall(
            String number,
            PhoneAccountHandle phoneAccountHandle,
            ConnectionServiceFixture connectionServiceFixture, int videoState) throws Exception {
        IdPair ids = startOutgoingPhoneCall(number, phoneAccountHandle, connectionServiceFixture,
                Process.myUserHandle(), videoState);

        connectionServiceFixture.sendSetDialing(ids.mConnectionId);
        assertEquals(Call.STATE_DIALING, mInCallServiceFixtureX.getCall(ids.mCallId).getState());
        assertEquals(Call.STATE_DIALING, mInCallServiceFixtureY.getCall(ids.mCallId).getState());

        connectionServiceFixture.sendSetVideoState(ids.mConnectionId);

        connectionServiceFixture.sendSetActive(ids.mConnectionId);
        assertEquals(Call.STATE_ACTIVE, mInCallServiceFixtureX.getCall(ids.mCallId).getState());
        assertEquals(Call.STATE_ACTIVE, mInCallServiceFixtureY.getCall(ids.mCallId).getState());

        return ids;
    }

    protected IdPair startAndMakeActiveIncomingCall(
            String number,
            PhoneAccountHandle phoneAccountHandle,
            ConnectionServiceFixture connectionServiceFixture) throws Exception {
        return startAndMakeActiveIncomingCall(number, phoneAccountHandle, connectionServiceFixture,
                VideoProfile.STATE_AUDIO_ONLY);
    }

    // A simple incoming call, similar in scope to the previous test
    protected IdPair startAndMakeActiveIncomingCall(
            String number,
            PhoneAccountHandle phoneAccountHandle,
            ConnectionServiceFixture connectionServiceFixture,
            int videoState) throws Exception {
        IdPair ids = startIncomingPhoneCall(number, phoneAccountHandle, connectionServiceFixture);

        assertEquals(Call.STATE_RINGING, mInCallServiceFixtureX.getCall(ids.mCallId).getState());
        assertEquals(Call.STATE_RINGING, mInCallServiceFixtureY.getCall(ids.mCallId).getState());

        mInCallServiceFixtureX.mInCallAdapter
                .answerCall(ids.mCallId, videoState);

        if (!VideoProfile.isVideo(videoState)) {
            verify(connectionServiceFixture.getTestDouble())
                    .answer(ids.mConnectionId);
        } else {
            verify(connectionServiceFixture.getTestDouble())
                    .answerVideo(ids.mConnectionId, videoState);
        }

        connectionServiceFixture.sendSetActive(ids.mConnectionId);
        assertEquals(Call.STATE_ACTIVE, mInCallServiceFixtureX.getCall(ids.mCallId).getState());
        assertEquals(Call.STATE_ACTIVE, mInCallServiceFixtureY.getCall(ids.mCallId).getState());

        return ids;
    }

    protected IdPair startAndMakeDialingEmergencyCall(
            String number,
            PhoneAccountHandle phoneAccountHandle,
            ConnectionServiceFixture connectionServiceFixture) throws Exception {
        IdPair ids = startOutgoingEmergencyCall(number, phoneAccountHandle,
                connectionServiceFixture, Process.myUserHandle(), VideoProfile.STATE_AUDIO_ONLY);

        connectionServiceFixture.sendSetDialing(ids.mConnectionId);
        assertEquals(Call.STATE_DIALING, mInCallServiceFixtureX.getCall(ids.mCallId).getState());
        assertEquals(Call.STATE_DIALING, mInCallServiceFixtureY.getCall(ids.mCallId).getState());

        return ids;
    }

    protected static void assertTrueWithTimeout(Predicate<Void> predicate) {
        int elapsed = 0;
        while (elapsed < TEST_TIMEOUT) {
            if (predicate.apply(null)) {
                return;
            } else {
                try {
                    Thread.sleep(TEST_POLL_INTERVAL);
                    elapsed += TEST_POLL_INTERVAL;
                } catch (InterruptedException e) {
                    fail(e.toString());
                }
            }
        }
        fail("Timeout in assertTrueWithTimeout");
    }
}<|MERGE_RESOLUTION|>--- conflicted
+++ resolved
@@ -377,12 +377,8 @@
                 },
                 mTimeoutsAdapter,
                 mAsyncRingtonePlayer,
-<<<<<<< HEAD
-                mViceNotifier
-            );
-=======
+                mViceNotifier,
                 mPhoneNumberUtilsAdapter);
->>>>>>> 94f706a2
 
         mComponentContextFixture.setTelecomManager(new TelecomManager(
                 mComponentContextFixture.getTestDouble(),
