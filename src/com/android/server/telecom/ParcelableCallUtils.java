/*
 * Copyright (C) 2016 The Android Open Source Project
 *
 * Licensed under the Apache License, Version 2.0 (the "License");
 * you may not use this file except in compliance with the License.
 * You may obtain a copy of the License at
 *
 *      http://www.apache.org/licenses/LICENSE-2.0
 *
 * Unless required by applicable law or agreed to in writing, software
 * distributed under the License is distributed on an "AS IS" BASIS,
 * WITHOUT WARRANTIES OR CONDITIONS OF ANY KIND, either express or implied.
 * See the License for the specific language governing permissions and
 * limitations under the License
 */

package com.android.server.telecom;

import android.net.Uri;
import android.telecom.Connection;
import android.telecom.ParcelableCall;
import android.telecom.TelecomManager;

import java.util.ArrayList;
import java.util.List;

/**
 * Utilities dealing with {@link ParcelableCall}.
 */
public class ParcelableCallUtils {
    private static final int CALL_STATE_OVERRIDE_NONE = -1;

    public static class Converter {
        public ParcelableCall toParcelableCall(Call call, boolean includeVideoProvider,
                PhoneAccountRegistrar phoneAccountRegistrar) {
            return ParcelableCallUtils.toParcelableCall(
                    call, includeVideoProvider, phoneAccountRegistrar, false);
        }
    }

    /**
     * Parcels all information for a {@link Call} into a new {@link ParcelableCall} instance.
     *
     * @param call The {@link Call} to parcel.
     * @param includeVideoProvider {@code true} if the video provider should be parcelled with the
     *      {@link Call}, {@code false} otherwise.  Since the {@link ParcelableCall#getVideoCall()}
     *      method creates a {@link VideoCallImpl} instance on access it is important for the
     *      recipient of the {@link ParcelableCall} to know if the video provider changed.
     * @param phoneAccountRegistrar The {@link PhoneAccountRegistrar}.
     * @param supportsExternalCalls Indicates whether the call should be parcelled for an
     *      {@link InCallService} which supports external calls or not.
     */
    public static ParcelableCall toParcelableCall(
            Call call,
            boolean includeVideoProvider,
            PhoneAccountRegistrar phoneAccountRegistrar,
            boolean supportsExternalCalls) {
        return toParcelableCall(call, includeVideoProvider, phoneAccountRegistrar,
                supportsExternalCalls, CALL_STATE_OVERRIDE_NONE /* overrideState */);
    }

    /**
     * Parcels all information for a {@link Call} into a new {@link ParcelableCall} instance.
     *
     * @param call The {@link Call} to parcel.
     * @param includeVideoProvider {@code true} if the video provider should be parcelled with the
     *      {@link Call}, {@code false} otherwise.  Since the {@link ParcelableCall#getVideoCall()}
     *      method creates a {@link VideoCallImpl} instance on access it is important for the
     *      recipient of the {@link ParcelableCall} to know if the video provider changed.
     * @param phoneAccountRegistrar The {@link PhoneAccountRegistrar}.
     * @param supportsExternalCalls Indicates whether the call should be parcelled for an
     *      {@link InCallService} which supports external calls or not.
     * @param overrideState When not {@link #CALL_STATE_OVERRIDE_NONE}, use the provided state as an
     *      override to whatever is defined in the call.
     * @return The {@link ParcelableCall} containing all call information from the {@link Call}.
     */
    public static ParcelableCall toParcelableCall(
            Call call,
            boolean includeVideoProvider,
            PhoneAccountRegistrar phoneAccountRegistrar,
            boolean supportsExternalCalls,
            int overrideState) {
        int state;
        if (overrideState == CALL_STATE_OVERRIDE_NONE) {
            state = getParcelableState(call, supportsExternalCalls);
        } else {
            state = overrideState;
        }
        int capabilities = convertConnectionToCallCapabilities(call.getConnectionCapabilities());
        int properties = convertConnectionToCallProperties(call.getConnectionProperties());
        if (call.isConference()) {
            properties |= android.telecom.Call.Details.PROPERTY_CONFERENCE;
        }

        if (call.isWorkCall()) {
            properties |= android.telecom.Call.Details.PROPERTY_ENTERPRISE_CALL;
        }

        if (call.isRespondViaSmsCapable()) {
            capabilities |= android.telecom.Call.Details.CAPABILITY_RESPOND_VIA_TEXT;
        }

        if (call.isEmergencyCall()) {
            capabilities = removeCapability(
                    capabilities, android.telecom.Call.Details.CAPABILITY_MUTE);
        }

        if (state == android.telecom.Call.STATE_DIALING) {
            capabilities = removeCapability(capabilities,
                    android.telecom.Call.Details.CAPABILITY_SUPPORTS_VT_LOCAL_BIDIRECTIONAL);
            capabilities = removeCapability(capabilities,
                    android.telecom.Call.Details.CAPABILITY_SUPPORTS_VT_REMOTE_BIDIRECTIONAL);
        }

        String parentCallId = null;
        Call parentCall = call.getParentCall();
        if (parentCall != null) {
            parentCallId = parentCall.getId();
        }

        long connectTimeMillis = call.getConnectTimeMillis();
        List<Call> childCalls = call.getChildCalls();
        List<String> childCallIds = new ArrayList<>();
        if (!childCalls.isEmpty()) {
            long childConnectTimeMillis = Long.MAX_VALUE;
            for (Call child : childCalls) {
                if (child.getConnectTimeMillis() > 0) {
                    childConnectTimeMillis = Math.min(child.getConnectTimeMillis(),
                            childConnectTimeMillis);
                }
                childCallIds.add(child.getId());
            }

            if (childConnectTimeMillis != Long.MAX_VALUE) {
                connectTimeMillis = childConnectTimeMillis;
            }
        }

        Uri handle = call.getHandlePresentation() == TelecomManager.PRESENTATION_ALLOWED ?
                call.getHandle() : null;
        String callerDisplayName = call.getCallerDisplayNamePresentation() ==
                TelecomManager.PRESENTATION_ALLOWED ?  call.getCallerDisplayName() : null;

        List<Call> conferenceableCalls = call.getConferenceableCalls();
        List<String> conferenceableCallIds = new ArrayList<String>(conferenceableCalls.size());
        for (Call otherCall : conferenceableCalls) {
            conferenceableCallIds.add(otherCall.getId());
        }

        return new ParcelableCall(
                call.getId(),
                state,
                call.getDisconnectCause(),
                call.getCannedSmsResponses(),
                capabilities,
                properties,
                connectTimeMillis,
                handle,
                call.getHandlePresentation(),
                callerDisplayName,
                call.getCallerDisplayNamePresentation(),
                call.getGatewayInfo(),
                call.getTargetPhoneAccount(),
                includeVideoProvider,
                includeVideoProvider ? call.getVideoProvider() : null,
                parentCallId,
                childCallIds,
                call.getStatusHints(),
                call.getVideoState(),
                conferenceableCallIds,
                call.getIntentExtras(),
                call.getExtras());
    }

    private static int getParcelableState(Call call, boolean supportsExternalCalls) {
        int state = CallState.NEW;
        switch (call.getState()) {
            case CallState.ABORTED:
            case CallState.DISCONNECTED:
                state = android.telecom.Call.STATE_DISCONNECTED;
                break;
            case CallState.ACTIVE:
                state = android.telecom.Call.STATE_ACTIVE;
                break;
            case CallState.CONNECTING:
                state = android.telecom.Call.STATE_CONNECTING;
                break;
            case CallState.DIALING:
                state = android.telecom.Call.STATE_DIALING;
                break;
            case CallState.PULLING:
                if (supportsExternalCalls) {
                    // The InCallService supports external calls, so it must handle
                    // STATE_PULLING_CALL.
                    state = android.telecom.Call.STATE_PULLING_CALL;
                } else {
                    // The InCallService does NOT support external calls, so remap
                    // STATE_PULLING_CALL to STATE_DIALING.  In essence, pulling a call can be seen
                    // as a form of dialing, so it is appropriate for InCallServices which do not
                    // handle external calls.
                    state = android.telecom.Call.STATE_DIALING;
                }
                break;
            case CallState.DISCONNECTING:
                state = android.telecom.Call.STATE_DISCONNECTING;
                break;
            case CallState.NEW:
                state = android.telecom.Call.STATE_NEW;
                break;
            case CallState.ON_HOLD:
                state = android.telecom.Call.STATE_HOLDING;
                break;
            case CallState.RINGING:
                state = android.telecom.Call.STATE_RINGING;
                break;
            case CallState.SELECT_PHONE_ACCOUNT:
                state = android.telecom.Call.STATE_SELECT_PHONE_ACCOUNT;
                break;
        }

        // If we are marked as 'locally disconnecting' then mark ourselves as disconnecting instead.
        // Unless we're disconnect*ED*, in which case leave it at that.
        if (call.isLocallyDisconnecting() &&
                (state != android.telecom.Call.STATE_DISCONNECTED)) {
            state = android.telecom.Call.STATE_DISCONNECTING;
        }
        return state;
    }

    private static final int[] CONNECTION_TO_CALL_CAPABILITY = new int[] {
        Connection.CAPABILITY_HOLD,
        android.telecom.Call.Details.CAPABILITY_HOLD,

        Connection.CAPABILITY_SUPPORT_HOLD,
        android.telecom.Call.Details.CAPABILITY_SUPPORT_HOLD,

        Connection.CAPABILITY_MERGE_CONFERENCE,
        android.telecom.Call.Details.CAPABILITY_MERGE_CONFERENCE,

        Connection.CAPABILITY_SWAP_CONFERENCE,
        android.telecom.Call.Details.CAPABILITY_SWAP_CONFERENCE,

        Connection.CAPABILITY_RESPOND_VIA_TEXT,
        android.telecom.Call.Details.CAPABILITY_RESPOND_VIA_TEXT,

        Connection.CAPABILITY_MUTE,
        android.telecom.Call.Details.CAPABILITY_MUTE,

        Connection.CAPABILITY_MANAGE_CONFERENCE,
        android.telecom.Call.Details.CAPABILITY_MANAGE_CONFERENCE,

        Connection.CAPABILITY_SUPPORTS_VT_LOCAL_RX,
        android.telecom.Call.Details.CAPABILITY_SUPPORTS_VT_LOCAL_RX,

        Connection.CAPABILITY_SUPPORTS_VT_LOCAL_TX,
        android.telecom.Call.Details.CAPABILITY_SUPPORTS_VT_LOCAL_TX,

        Connection.CAPABILITY_SUPPORTS_VT_LOCAL_BIDIRECTIONAL,
        android.telecom.Call.Details.CAPABILITY_SUPPORTS_VT_LOCAL_BIDIRECTIONAL,

        Connection.CAPABILITY_SUPPORTS_VT_REMOTE_RX,
        android.telecom.Call.Details.CAPABILITY_SUPPORTS_VT_REMOTE_RX,

        Connection.CAPABILITY_SUPPORTS_VT_REMOTE_TX,
        android.telecom.Call.Details.CAPABILITY_SUPPORTS_VT_REMOTE_TX,

        Connection.CAPABILITY_SUPPORTS_VT_REMOTE_BIDIRECTIONAL,
        android.telecom.Call.Details.CAPABILITY_SUPPORTS_VT_REMOTE_BIDIRECTIONAL,

        Connection.CAPABILITY_SEPARATE_FROM_CONFERENCE,
        android.telecom.Call.Details.CAPABILITY_SEPARATE_FROM_CONFERENCE,

        Connection.CAPABILITY_DISCONNECT_FROM_CONFERENCE,
        android.telecom.Call.Details.CAPABILITY_DISCONNECT_FROM_CONFERENCE,

        Connection.CAPABILITY_CAN_UPGRADE_TO_VIDEO,
        android.telecom.Call.Details.CAPABILITY_CAN_UPGRADE_TO_VIDEO,

        Connection.CAPABILITY_CAN_PAUSE_VIDEO,
        android.telecom.Call.Details.CAPABILITY_CAN_PAUSE_VIDEO,

        Connection.CAPABILITY_CAN_SEND_RESPONSE_VIA_CONNECTION,
        android.telecom.Call.Details.CAPABILITY_CAN_SEND_RESPONSE_VIA_CONNECTION,

        Connection.CAPABILITY_CANNOT_DOWNGRADE_VIDEO_TO_AUDIO,
        android.telecom.Call.Details.CAPABILITY_CANNOT_DOWNGRADE_VIDEO_TO_AUDIO,

        Connection.CAPABILITY_CAN_PULL_CALL,
        android.telecom.Call.Details.CAPABILITY_CAN_PULL_CALL,

        Connection.CAPABILITY_VOICE_PRIVACY,
        android.telecom.Call.Details.CAPABILITY_VOICE_PRIVACY,

        Connection.CAPABILITY_ADD_PARTICIPANT,
        android.telecom.Call.Details.CAPABILITY_ADD_PARTICIPANT
    };

    private static int convertConnectionToCallCapabilities(int connectionCapabilities) {
        int callCapabilities = 0;
        for (int i = 0; i < CONNECTION_TO_CALL_CAPABILITY.length; i += 2) {
            if ((CONNECTION_TO_CALL_CAPABILITY[i] & connectionCapabilities) ==
                    CONNECTION_TO_CALL_CAPABILITY[i]) {

                callCapabilities |= CONNECTION_TO_CALL_CAPABILITY[i + 1];
            }
        }
        return callCapabilities;
    }

    private static final int[] CONNECTION_TO_CALL_PROPERTIES = new int[] {
        Connection.PROPERTY_HIGH_DEF_AUDIO,
        android.telecom.Call.Details.PROPERTY_HIGH_DEF_AUDIO,

        Connection.PROPERTY_WIFI,
        android.telecom.Call.Details.PROPERTY_WIFI,

        Connection.PROPERTY_GENERIC_CONFERENCE,
        android.telecom.Call.Details.PROPERTY_GENERIC_CONFERENCE,

        Connection.PROPERTY_SHOW_CALLBACK_NUMBER,
        android.telecom.Call.Details.PROPERTY_EMERGENCY_CALLBACK_MODE,

        Connection.PROPERTY_IS_EXTERNAL_CALL,
        android.telecom.Call.Details.PROPERTY_IS_EXTERNAL_CALL,

<<<<<<< HEAD
        Connection.PROPERTY_WAS_FORWARDED,
        android.telecom.Call.Details.PROPERTY_WAS_FORWARDED,

        Connection.PROPERTY_HELD_REMOTELY,
        android.telecom.Call.Details.PROPERTY_HELD_REMOTELY,

        Connection.PROPERTY_DIALING_IS_WAITING,
        android.telecom.Call.Details.PROPERTY_DIALING_IS_WAITING,

        Connection.PROPERTY_ADDITIONAL_CALL_FORWARDED,
        android.telecom.Call.Details.PROPERTY_ADDITIONAL_CALL_FORWARDED,

        Connection.PROPERTY_REMOTE_INCOMING_CALLS_BARRED,
        android.telecom.Call.Details.PROPERTY_REMOTE_INCOMING_CALLS_BARRED
=======
        Connection.PROPERTY_HAS_CDMA_VOICE_PRIVACY,
        android.telecom.Call.Details.PROPERTY_HAS_CDMA_VOICE_PRIVACY
>>>>>>> 94f706a2
    };

    private static int convertConnectionToCallProperties(int connectionProperties) {
        int callProperties = 0;
        for (int i = 0; i < CONNECTION_TO_CALL_PROPERTIES.length; i += 2) {
            if ((CONNECTION_TO_CALL_PROPERTIES[i] & connectionProperties) ==
                    CONNECTION_TO_CALL_PROPERTIES[i]) {

                callProperties |= CONNECTION_TO_CALL_PROPERTIES[i + 1];
            }
        }
        return callProperties;
    }

    /**
     * Removes the specified capability from the set of capabilities bits and returns the new set.
     */
    private static int removeCapability(int capabilities, int capability) {
        return capabilities & ~capability;
    }

    private ParcelableCallUtils() {}
}<|MERGE_RESOLUTION|>--- conflicted
+++ resolved
@@ -323,7 +323,6 @@
         Connection.PROPERTY_IS_EXTERNAL_CALL,
         android.telecom.Call.Details.PROPERTY_IS_EXTERNAL_CALL,
 
-<<<<<<< HEAD
         Connection.PROPERTY_WAS_FORWARDED,
         android.telecom.Call.Details.PROPERTY_WAS_FORWARDED,
 
@@ -337,11 +336,10 @@
         android.telecom.Call.Details.PROPERTY_ADDITIONAL_CALL_FORWARDED,
 
         Connection.PROPERTY_REMOTE_INCOMING_CALLS_BARRED,
-        android.telecom.Call.Details.PROPERTY_REMOTE_INCOMING_CALLS_BARRED
-=======
+        android.telecom.Call.Details.PROPERTY_REMOTE_INCOMING_CALLS_BARRED,
+
         Connection.PROPERTY_HAS_CDMA_VOICE_PRIVACY,
         android.telecom.Call.Details.PROPERTY_HAS_CDMA_VOICE_PRIVACY
->>>>>>> 94f706a2
     };
 
     private static int convertConnectionToCallProperties(int connectionProperties) {
