package com.android.server.telecom;

import com.android.internal.telephony.TelephonyProperties;
import com.android.server.telecom.components.ErrorDialogActivity;

import android.content.Context;
import android.content.Intent;
import android.net.Uri;
import android.os.Bundle;
import android.os.Trace;
import android.os.UserHandle;
import android.telecom.Connection;
import android.telecom.PhoneAccount;
import android.telecom.PhoneAccountHandle;
import android.telecom.TelecomManager;
import android.telecom.VideoProfile;
import android.telephony.DisconnectCause;
import android.telephony.PhoneNumberUtils;
import android.widget.Toast;

import org.codeaurora.QtiVideoCallConstants;

/**
 * Single point of entry for all outgoing and incoming calls.
 * {@link com.android.server.telecom.components.UserCallIntentProcessor} serves as a trampoline that
 * captures call intents for individual users and forwards it to the {@link CallIntentProcessor}
 * which interacts with the rest of Telecom, both of which run only as the primary user.
 */
public class CallIntentProcessor {

    public static final String KEY_IS_UNKNOWN_CALL = "is_unknown_call";
    public static final String KEY_IS_INCOMING_CALL = "is_incoming_call";
    /*
     *  Whether or not the dialer initiating this outgoing call is the default dialer, or system
     *  dialer and thus allowed to make emergency calls.
     */
    public static final String KEY_IS_PRIVILEGED_DIALER = "is_privileged_dialer";

    private final Context mContext;
    private final CallsManager mCallsManager;

    public CallIntentProcessor(Context context, CallsManager callsManager) {
        this.mContext = context;
        this.mCallsManager = callsManager;
    }

    public void processIntent(Intent intent) {
        final boolean isUnknownCall = intent.getBooleanExtra(KEY_IS_UNKNOWN_CALL, false);
        Log.i(this, "onReceive - isUnknownCall: %s", isUnknownCall);

        Trace.beginSection("processNewCallCallIntent");
        if (isUnknownCall) {
            processUnknownCallIntent(mCallsManager, intent);
        } else {
            processOutgoingCallIntent(mContext, mCallsManager, intent);
        }
        Trace.endSection();
    }


    /**
     * Processes CALL, CALL_PRIVILEGED, and CALL_EMERGENCY intents.
     *
     * @param intent Call intent containing data about the handle to call.
     */
    static void processOutgoingCallIntent(
            Context context,
            CallsManager callsManager,
            Intent intent) {
        Uri handle = intent.getData();
        String scheme = handle.getScheme();
        String uriString = handle.getSchemeSpecificPart();
        Bundle clientExtras = null;

        if (clientExtras == null) {
            clientExtras = new Bundle();
        }

        boolean isSkipSchemaParsing = intent.getBooleanExtra(
                TelephonyProperties.EXTRA_SKIP_SCHEMA_PARSING, false);
        Log.d(CallIntentProcessor.class, "isSkipSchemaParsing = " + isSkipSchemaParsing);
        if (isSkipSchemaParsing) {
            clientExtras.putBoolean(TelephonyProperties.EXTRA_SKIP_SCHEMA_PARSING,
                    isSkipSchemaParsing);
            handle = Uri.fromParts(PhoneAccount.SCHEME_TEL, handle.toString(), null);
        }

        if (!PhoneAccount.SCHEME_VOICEMAIL.equals(scheme) && !isSkipSchemaParsing) {
            handle = Uri.fromParts(PhoneNumberUtils.isUriNumber(uriString) ?
                    PhoneAccount.SCHEME_SIP : PhoneAccount.SCHEME_TEL, uriString, null);
        }

        PhoneAccountHandle phoneAccountHandle = intent.getParcelableExtra(
                TelecomManager.EXTRA_PHONE_ACCOUNT_HANDLE);

        if (intent.hasExtra(TelecomManager.EXTRA_OUTGOING_CALL_EXTRAS)) {
            clientExtras = intent.getBundleExtra(TelecomManager.EXTRA_OUTGOING_CALL_EXTRAS);
        }
        boolean isConferenceUri = intent.getBooleanExtra(
                TelephonyProperties.EXTRA_DIAL_CONFERENCE_URI, false);
        Log.d(CallIntentProcessor.class, "isConferenceUri = "+isConferenceUri);
        if (isConferenceUri) {
            clientExtras.putBoolean(TelephonyProperties.EXTRA_DIAL_CONFERENCE_URI, isConferenceUri);
        }
        boolean isAddParticipant = intent.getBooleanExtra(
                TelephonyProperties.ADD_PARTICIPANT_KEY, false);
        Log.d(CallIntentProcessor.class, "isAddparticipant = "+isAddParticipant);
        if (isAddParticipant) {
            clientExtras.putBoolean(TelephonyProperties.ADD_PARTICIPANT_KEY, isAddParticipant);
        }

        final int callDomain = intent.getIntExtra(
                QtiVideoCallConstants.EXTRA_CALL_DOMAIN, QtiVideoCallConstants.DOMAIN_AUTOMATIC);
        Log.d(CallIntentProcessor.class, "callDomain = " + callDomain);
        clientExtras.putInt(QtiVideoCallConstants.EXTRA_CALL_DOMAIN, callDomain);

        final int videoState = intent.getIntExtra(TelecomManager.EXTRA_START_CALL_WITH_VIDEO_STATE,
                VideoProfile.STATE_AUDIO_ONLY);
        clientExtras.putInt(TelecomManager.EXTRA_START_CALL_WITH_VIDEO_STATE, videoState);

        boolean isCallPull = intent.getBooleanExtra(TelephonyProperties.EXTRA_IS_CALL_PULL, false);
        Log.d(CallIntentProcessor.class, "processOutgoingCallIntent callPull = " + isCallPull);
        if (isCallPull) {
            clientExtras.putBoolean(TelephonyProperties.EXTRA_IS_CALL_PULL, isCallPull);
        }

<<<<<<< HEAD
        Log.i(CallIntentProcessor.class, " processOutgoingCallIntent handle = " + handle
                + ",scheme = " + scheme + ", uriString = " + uriString
                + ", isSkipSchemaParsing = " + isSkipSchemaParsing
                + ", isAddParticipant = " + isAddParticipant
                + ", isCallPull = " + isCallPull);
=======
        // Ensure call subject is passed on to the connection service.
        if (intent.hasExtra(TelecomManager.EXTRA_CALL_SUBJECT)) {
            String callsubject = intent.getStringExtra(TelecomManager.EXTRA_CALL_SUBJECT);
            clientExtras.putString(TelecomManager.EXTRA_CALL_SUBJECT, callsubject);
        }
>>>>>>> a20d5b05

        final boolean isPrivilegedDialer = intent.getBooleanExtra(KEY_IS_PRIVILEGED_DIALER, false);

        // Send to CallsManager to ensure the InCallUI gets kicked off before the broadcast returns
        Call call = callsManager.startOutgoingCall(handle, phoneAccountHandle, clientExtras);

        if (call != null) {
            // Asynchronous calls should not usually be made inside a BroadcastReceiver because once
            // onReceive is complete, the BroadcastReceiver's process runs the risk of getting
            // killed if memory is scarce. However, this is OK here because the entire Telecom
            // process will be running throughout the duration of the phone call and should never
            // be killed.
            NewOutgoingCallIntentBroadcaster broadcaster = new NewOutgoingCallIntentBroadcaster(
                    context, callsManager, call, intent, isPrivilegedDialer);
            final int result = broadcaster.processIntent();
            final boolean success = result == DisconnectCause.NOT_DISCONNECTED;

            if (!success && call != null) {
                disconnectCallAndShowErrorDialog(context, call, result);
            }
        }
    }

    static void processIncomingCallIntent(CallsManager callsManager, Intent intent) {
        PhoneAccountHandle phoneAccountHandle = intent.getParcelableExtra(
                TelecomManager.EXTRA_PHONE_ACCOUNT_HANDLE);

        if (phoneAccountHandle == null) {
            Log.w(CallIntentProcessor.class,
                    "Rejecting incoming call due to null phone account");
            return;
        }
        if (phoneAccountHandle.getComponentName() == null) {
            Log.w(CallIntentProcessor.class,
                    "Rejecting incoming call due to null component name");
            return;
        }

        Bundle clientExtras = null;
        if (intent.hasExtra(TelecomManager.EXTRA_INCOMING_CALL_EXTRAS)) {
            clientExtras = intent.getBundleExtra(TelecomManager.EXTRA_INCOMING_CALL_EXTRAS);
        }
        if (clientExtras == null) {
            clientExtras = new Bundle();
        }

        Log.d(CallIntentProcessor.class,
                "Processing incoming call from connection service [%s]",
                phoneAccountHandle.getComponentName());
        callsManager.processIncomingCallIntent(phoneAccountHandle, clientExtras);
    }

    static void processUnknownCallIntent(CallsManager callsManager, Intent intent) {
        PhoneAccountHandle phoneAccountHandle = intent.getParcelableExtra(
                TelecomManager.EXTRA_PHONE_ACCOUNT_HANDLE);

        if (phoneAccountHandle == null) {
            Log.w(CallIntentProcessor.class, "Rejecting unknown call due to null phone account");
            return;
        }
        if (phoneAccountHandle.getComponentName() == null) {
            Log.w(CallIntentProcessor.class, "Rejecting unknown call due to null component name");
            return;
        }

        callsManager.addNewUnknownCall(phoneAccountHandle, intent.getExtras());
    }

    private static void disconnectCallAndShowErrorDialog(
            Context context, Call call, int errorCode) {
        call.disconnect();
        final Intent errorIntent = new Intent(context, ErrorDialogActivity.class);
        int errorMessageId = -1;
        switch (errorCode) {
            case DisconnectCause.INVALID_NUMBER:
            case DisconnectCause.NO_PHONE_NUMBER_SUPPLIED:
                errorMessageId = R.string.outgoing_call_error_no_phone_number_supplied;
                break;
        }
        if (errorMessageId != -1) {
            errorIntent.putExtra(ErrorDialogActivity.ERROR_MESSAGE_ID_EXTRA, errorMessageId);
            errorIntent.setFlags(Intent.FLAG_ACTIVITY_NEW_TASK);
            context.startActivityAsUser(errorIntent, UserHandle.CURRENT);
        }
    }

    /**
     * Whether an outgoing video call should be prevented from going out. Namely, don't allow an
     * outgoing video call if there is already an ongoing video call. Notify the user if their call
     * is not sent.
     *
     * @return {@code true} if the outgoing call is a video call and should be prevented from going
     *     out, {@code false} otherwise.
     */
    private static boolean shouldPreventDuplicateVideoCall(
            Context context,
            CallsManager callsManager,
            Intent intent) {
        int intentVideoState = intent.getIntExtra(TelecomManager.EXTRA_START_CALL_WITH_VIDEO_STATE,
                VideoProfile.STATE_AUDIO_ONLY);
        if (VideoProfile.isAudioOnly(intentVideoState)
                || !callsManager.hasVideoCall()) {
            return false;
        } else {
            // Display an error toast to the user.
            Toast.makeText(
                    context,
                    context.getResources().getString(R.string.duplicate_video_call_not_allowed),
                    Toast.LENGTH_LONG).show();
            return true;
        }
    }
}<|MERGE_RESOLUTION|>--- conflicted
+++ resolved
@@ -124,19 +124,17 @@
             clientExtras.putBoolean(TelephonyProperties.EXTRA_IS_CALL_PULL, isCallPull);
         }
 
-<<<<<<< HEAD
         Log.i(CallIntentProcessor.class, " processOutgoingCallIntent handle = " + handle
                 + ",scheme = " + scheme + ", uriString = " + uriString
                 + ", isSkipSchemaParsing = " + isSkipSchemaParsing
                 + ", isAddParticipant = " + isAddParticipant
                 + ", isCallPull = " + isCallPull);
-=======
+
         // Ensure call subject is passed on to the connection service.
         if (intent.hasExtra(TelecomManager.EXTRA_CALL_SUBJECT)) {
             String callsubject = intent.getStringExtra(TelecomManager.EXTRA_CALL_SUBJECT);
             clientExtras.putString(TelecomManager.EXTRA_CALL_SUBJECT, callsubject);
         }
->>>>>>> a20d5b05
 
         final boolean isPrivilegedDialer = intent.getBooleanExtra(KEY_IS_PRIVILEGED_DIALER, false);
 
