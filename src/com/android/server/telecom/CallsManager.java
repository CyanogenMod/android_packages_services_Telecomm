--- conflicted
+++ resolved
@@ -267,11 +267,7 @@
         Log.d(this, "onSuccessfulIncomingCall");
         setCallState(incomingCall, CallState.RINGING, "successful incoming call");
 
-<<<<<<< HEAD
-        if (hasMaximumRingingCalls(incomingCall.getTargetPhoneAccount().getId())) {
-=======
-        if (hasMaximumRingingCalls() || hasMaximumDialingCalls()) {
->>>>>>> a20d5b05
+        if (hasMaximumRingingCalls(incomingCall.getTargetPhoneAccount().getId()) || hasMaximumDialingCalls() ) {
             incomingCall.reject(false, null);
             // since the call was not added to the list of calls, we have to call the missed
             // call notifier and the call logger manually.
@@ -770,32 +766,15 @@
                 || mDockManager.isDocked());
         call.setVideoState(videoState);
 
-<<<<<<< HEAD
-        boolean isEmergencyCall = TelephonyUtil.shouldProcessAsEmergency(mContext,
-                call.getHandle());
-        if (isEmergencyCall) {
-=======
-        if (speakerphoneOn) {
-            Log.i(this, "%s Starting with speakerphone as requested", call);
-        } else {
-            Log.i(this, "%s Starting with speakerphone because car is docked.", call);
-        }
-        call.setStartWithSpeakerphoneOn(speakerphoneOn || mDockManager.isDocked());
-
         if (call.isEmergencyCall()) {
->>>>>>> a20d5b05
             // Emergency -- CreateConnectionProcessor will choose accounts automatically
             call.setTargetPhoneAccount(null);
         }
 
-<<<<<<< HEAD
-        if (call.getTargetPhoneAccount() != null || isEmergencyCall) {
-            if (!isEmergencyCall) {
+        if (call.getTargetPhoneAccount() != null || call.isEmergencyCall()) {
+            if (!call.isEmergencyCall()) {
                 updateLchStatus(call.getTargetPhoneAccount().getId());
             }
-=======
-        if (call.getTargetPhoneAccount() != null || call.isEmergencyCall()) {
->>>>>>> a20d5b05
             // If the account has been set, proceed to place the outgoing call.
             // Otherwise the connection will be initiated when the account is set by the user.
             call.startCreateConnection(mPhoneAccountRegistrar);
