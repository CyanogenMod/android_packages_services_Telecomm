/*
 * Copyright (C) 2013 The Android Open Source Project
 *
 * Licensed under the Apache License, Version 2.0 (the "License");
 * you may not use this file except in compliance with the License.
 * You may obtain a copy of the License at
 *
 *      http://www.apache.org/licenses/LICENSE-2.0
 *
 * Unless required by applicable law or agreed to in writing, software
 * distributed under the License is distributed on an "AS IS" BASIS,
 * WITHOUT WARRANTIES OR CONDITIONS OF ANY KIND, either express or implied.
 * See the License for the specific language governing permissions and
 * limitations under the License.
 */

package com.android.server.telecom;

import android.content.Context;
import android.net.Uri;
import android.os.Bundle;
import android.os.Handler;
import android.os.Looper;
import android.os.Message;
import android.os.SystemProperties;
import android.os.Trace;
import android.provider.CallLog.Calls;
import android.telecom.CallAudioState;
import android.telecom.Conference;
import android.telecom.Connection;
import android.telecom.DisconnectCause;
import android.telecom.GatewayInfo;
import android.telecom.ParcelableConference;
import android.telecom.ParcelableConnection;
import android.telecom.PhoneAccount;
import android.telecom.PhoneAccountHandle;
import android.telecom.TelecomManager;
import android.telecom.VideoProfile;
import android.telephony.PhoneNumberUtils;
import android.telephony.TelephonyManager;
import android.text.TextUtils;

import com.android.internal.annotations.VisibleForTesting;
import com.android.internal.telephony.CallStateException;
import com.android.internal.telephony.CallerInfo;
import com.android.internal.telephony.PhoneConstants;
import com.android.internal.telephony.TelephonyProperties;
import com.android.internal.telephony.util.BlacklistUtils;
import com.android.internal.util.IndentingPrintWriter;
import com.android.server.telecom.ui.ViceNotificationImpl;

import java.util.Collection;
import java.util.Collections;
import java.util.HashSet;
import java.util.List;
import java.util.Objects;
import java.util.Set;
import java.util.concurrent.ConcurrentHashMap;

/**
 * Singleton.
 *
 * NOTE: by design most APIs are package private, use the relevant adapter/s to allow
 * access from other packages specifically refraining from passing the CallsManager instance
 * beyond the com.android.server.telecom package boundary.
 */
@VisibleForTesting
public class CallsManager extends Call.ListenerBase implements VideoProviderProxy.Listener {

    // TODO: Consider renaming this CallsManagerPlugin.
    interface CallsManagerListener {
        void onCallAdded(Call call);
        void onCallRemoved(Call call);
        void onCallStateChanged(Call call, int oldState, int newState);
        void onConnectionServiceChanged(
                Call call,
                ConnectionServiceWrapper oldService,
                ConnectionServiceWrapper newService);
        void onIncomingCallAnswered(Call call);
        void onIncomingCallRejected(Call call, boolean rejectWithMessage, String textMessage);
        void onForegroundCallChanged(Call oldForegroundCall, Call newForegroundCall);
        void onCallAudioStateChanged(CallAudioState oldAudioState, CallAudioState newAudioState);
        void onRingbackRequested(Call call, boolean ringback);
        void onIsConferencedChanged(Call call);
        void onIsVoipAudioModeChanged(Call call);
        void onVideoStateChanged(Call call);
        void onCanAddCallChanged(boolean canAddCall);
        void onSessionModifyRequestReceived(Call call, VideoProfile videoProfile);
        void onMergeFailed(Call call);
<<<<<<< HEAD
        void onProcessIncomingCall(Call call);
=======
>>>>>>> a13787c7
    }

    private static final String TAG = "CallsManager";

    private static final int MAXIMUM_LIVE_CALLS = 1;
    private static final int MAXIMUM_HOLD_CALLS = 1;
    private static final int MAXIMUM_RINGING_CALLS = 1;
    private static final int MAXIMUM_DIALING_CALLS = 1;
    private static final int MAXIMUM_OUTGOING_CALLS = 1;
    private static final int MAXIMUM_TOP_LEVEL_CALLS = 2;
    private static final int MAXIMUM_DSDA_LIVE_CALLS = 2;
    private static final int MAXIMUM_DSDA_HOLD_CALLS = 2;
    private static final int MAXIMUM_DSDA_TOP_LEVEL_CALLS = 4;

    private static final int[] OUTGOING_CALL_STATES =
            {CallState.CONNECTING, CallState.SELECT_PHONE_ACCOUNT, CallState.DIALING};

    private static final int[] LIVE_CALL_STATES =
            {CallState.CONNECTING, CallState.SELECT_PHONE_ACCOUNT, CallState.DIALING,
            CallState.ACTIVE};

    /**
     * The main call repository. Keeps an instance of all live calls. New incoming and outgoing
     * calls are added to the map and removed when the calls move to the disconnected state.
     *
     * ConcurrentHashMap constructor params: 8 is initial table size, 0.9f is
     * load factor before resizing, 1 means we only expect a single thread to
     * access the map so make only a single shard
     */
    private final Set<Call> mCalls = Collections.newSetFromMap(
            new ConcurrentHashMap<Call, Boolean>(8, 0.9f, 1));

    private final ConnectionServiceRepository mConnectionServiceRepository;
    private final DtmfLocalTonePlayer mDtmfLocalTonePlayer;
    private final InCallController mInCallController;
    private final CallAudioManager mCallAudioManager;
    private RespondViaSmsManager mRespondViaSmsManager;
    private final Ringer mRinger;
    private final InCallWakeLockController mInCallWakeLockController;
    // For this set initial table size to 16 because we add 13 listeners in
    // the CallsManager constructor.
    private final Set<CallsManagerListener> mListeners = Collections.newSetFromMap(
            new ConcurrentHashMap<CallsManagerListener, Boolean>(16, 0.9f, 1));
    private final HeadsetMediaButton mHeadsetMediaButton;
    private final WiredHeadsetManager mWiredHeadsetManager;
    private final DockManager mDockManager;
    private final TtyManager mTtyManager;
    private final ProximitySensorManager mProximitySensorManager;
    private final PhoneStateBroadcaster mPhoneStateBroadcaster;
    private final CallLogManager mCallLogManager;
    private final Context mContext;
    private final TelecomSystem.SyncRoot mLock;
    private final ContactsAsyncHelper mContactsAsyncHelper;
    private final CallerInfoAsyncQueryFactory mCallerInfoAsyncQueryFactory;
    private final PhoneAccountRegistrar mPhoneAccountRegistrar;
    private final MissedCallNotifier mMissedCallNotifier;
<<<<<<< HEAD
    private final BlacklistCallNotifier mBlacklistCallNotifier;
    private final CallInfoProvider mCallInfoProvider;
=======
    private final ViceNotificationImpl mViceNotificationImpl;
>>>>>>> a13787c7
    private final Set<Call> mLocallyDisconnectingCalls = new HashSet<>();
    private final Set<Call> mPendingCallsToDisconnect = new HashSet<>();
    /* Handler tied to thread in which CallManager was initialized. */
    private final Handler mHandler = new Handler(Looper.getMainLooper());

    private boolean mCanAddCall = true;

    /**
     * The call the user is currently interacting with. This is the call that should have audio
     * focus and be visible in the in-call UI.
     */
    private Call mForegroundCall;

    private static final int LCH_PLAY_DTMF = 100;
    private static final int LCH_STOP_DTMF = 101;
    private static final int PHONE_START_DSDA_INCALL_TONE = 102;
    private static final int LCH_DTMF_PERIODICITY = 3000;
    private static final int LCH_DTMF_PERIOD = 500;
    private static final String sSupervisoryCallHoldToneConfig =
            SystemProperties.get("persist.radio.sch_tone", "none");

    private static InCallTonePlayer.Factory mPlayerFactory;
    private String mLchSub = null;

    private InCallTonePlayer mLocalCallReminderTonePlayer = null;
    private InCallTonePlayer mSupervisoryCallHoldTonePlayer = null;
    private String mSubInConversation = null;

    private Runnable mStopTone;

    /**
     * Initializes the required Telecom components.
     */
    CallsManager(
            Context context,
            TelecomSystem.SyncRoot lock,
            ContactsAsyncHelper contactsAsyncHelper,
            CallerInfoAsyncQueryFactory callerInfoAsyncQueryFactory,
            MissedCallNotifier missedCallNotifier,
            PhoneAccountRegistrar phoneAccountRegistrar,
            HeadsetMediaButtonFactory headsetMediaButtonFactory,
            ProximitySensorManagerFactory proximitySensorManagerFactory,
            InCallWakeLockControllerFactory inCallWakeLockControllerFactory,
<<<<<<< HEAD
            BlacklistCallNotifier blacklistCallNotifier,
            CallInfoProvider callInfoProvider) {
=======
            ViceNotifier viceNotifier) {
>>>>>>> a13787c7
        mContext = context;
        mLock = lock;
        mContactsAsyncHelper = contactsAsyncHelper;
        mCallerInfoAsyncQueryFactory = callerInfoAsyncQueryFactory;
        mPhoneAccountRegistrar = phoneAccountRegistrar;
        mMissedCallNotifier = missedCallNotifier;
        mBlacklistCallNotifier = blacklistCallNotifier;
        StatusBarNotifier statusBarNotifier = new StatusBarNotifier(context, this);
        mWiredHeadsetManager = new WiredHeadsetManager(context);
        mDockManager = new DockManager(context);
        mCallAudioManager = new CallAudioManager(
                context, mLock, statusBarNotifier, mWiredHeadsetManager, mDockManager, this);
        InCallTonePlayer.Factory playerFactory = new InCallTonePlayer.Factory(mCallAudioManager, lock);
        mPlayerFactory = playerFactory;
        mRinger = new Ringer(mCallAudioManager, this, playerFactory, context);
        mHeadsetMediaButton = headsetMediaButtonFactory.create(context, this, mLock);
        mTtyManager = new TtyManager(context, mWiredHeadsetManager);
        mProximitySensorManager = proximitySensorManagerFactory.create(context, this);
        mPhoneStateBroadcaster = new PhoneStateBroadcaster(this);
        mCallLogManager = new CallLogManager(context);
        mInCallController = new InCallController(context, mLock, this);
        mDtmfLocalTonePlayer = new DtmfLocalTonePlayer(context);
        mConnectionServiceRepository =
                new ConnectionServiceRepository(mPhoneAccountRegistrar, mContext, mLock, this);
        mInCallWakeLockController = inCallWakeLockControllerFactory.create(context, this);
<<<<<<< HEAD
        
        mCallInfoProvider = callInfoProvider;
=======
        mViceNotificationImpl = viceNotifier.create(mContext, this);
>>>>>>> a13787c7

        mListeners.add(statusBarNotifier);
        mListeners.add(mCallLogManager);
        mListeners.add(mPhoneStateBroadcaster);
        mListeners.add(mInCallController);
        mListeners.add(mRinger);
        mListeners.add(new RingbackPlayer(this, playerFactory));
        mListeners.add(new InCallToneMonitor(playerFactory, this));
        mListeners.add(mCallAudioManager);
        mListeners.add(missedCallNotifier);
        mListeners.add(mDtmfLocalTonePlayer);
        mListeners.add(mHeadsetMediaButton);
        mListeners.add(mProximitySensorManager);
        mListeners.add(mViceNotificationImpl);

        mListeners.add(mCallInfoProvider);

        mMissedCallNotifier.updateOnStartup(
                mLock, this, mContactsAsyncHelper, mCallerInfoAsyncQueryFactory);
    }

    ViceNotificationImpl getViceNotificationImpl() {
        return mViceNotificationImpl;
    }

    public void setRespondViaSmsManager(RespondViaSmsManager respondViaSmsManager) {
        if (mRespondViaSmsManager != null) {
            mListeners.remove(mRespondViaSmsManager);
        }
        mRespondViaSmsManager = respondViaSmsManager;
        mListeners.add(respondViaSmsManager);
    }

    public RespondViaSmsManager getRespondViaSmsManager() {
        return mRespondViaSmsManager;
    }

    @Override
    public void onSuccessfulOutgoingCall(Call call, int callState) {
        Log.v(this, "onSuccessfulOutgoingCall, %s", call);

        setCallState(call, callState, "successful outgoing call");
        if (!mCalls.contains(call)) {
            // Call was not added previously in startOutgoingCall due to it being a potential MMI
            // code, so add it now.
            addCall(call);
        }

        // The call's ConnectionService has been updated.
        for (CallsManagerListener listener : mListeners) {
            listener.onConnectionServiceChanged(call, null, call.getConnectionService());
        }

        markCallAsDialing(call);
    }

    @Override
    public void onFailedOutgoingCall(Call call, DisconnectCause disconnectCause) {
        Log.v(this, "onFailedOutgoingCall, call: %s", call);

        markCallAsRemoved(call);
    }

    @Override
    public void onSuccessfulIncomingCall(Call incomingCall) {
        Log.d(this, "onSuccessfulIncomingCall");
<<<<<<< HEAD

        if (isCallBlacklisted(incomingCall)) {
            mCallLogManager.logCall(incomingCall, Calls.BLACKLIST_TYPE);
            incomingCall.setDisconnectCause(
                    new DisconnectCause(android.telephony.DisconnectCause.CALL_BLACKLISTED));
        } else if (mCallInfoProvider.shouldBlock(incomingCall.getNumber())) {
            // TODO: show notification for blocked spam calls
            // TODO: add unique call type for spam
            mCallLogManager.logCall(incomingCall, Calls.BLACKLIST_TYPE);
            incomingCall.setDisconnectCause(
                    new DisconnectCause(android.telephony.DisconnectCause.CALL_BLACKLISTED));
        } else {
            setCallState(incomingCall, CallState.RINGING, "ringing set explicitly");
            if (hasMaximumRingingCalls(incomingCall.getTargetPhoneAccount().getId()) || hasMaximumDialingCalls()) {
                incomingCall.reject(false, null);
                // since the call was not added to the list of calls, we have to call the missed
                // call notifier and the call logger manually.
                mMissedCallNotifier.showMissedCallNotification(incomingCall);
                mCallLogManager.logCall(incomingCall, Calls.MISSED_TYPE);
            } else {
                if (TelephonyManager.getDefault().getMultiSimConfiguration()
                    == TelephonyManager.MultiSimVariants.DSDA) {
                    incomingCall.mIsActiveSub = true;
                }
                addCall(incomingCall);
                setActiveSubscription(incomingCall.getTargetPhoneAccount().getId());
            }
=======
        setCallState(incomingCall, CallState.RINGING, "successful incoming call");

        if (hasMaximumRingingCalls(incomingCall.getTargetPhoneAccount().getId()) || hasMaximumDialingCalls() ) {
            incomingCall.reject(false, null);
            // since the call was not added to the list of calls, we have to call the missed
            // call notifier and the call logger manually.
            mMissedCallNotifier.showMissedCallNotification(incomingCall);
            mCallLogManager.logCall(incomingCall, Calls.MISSED_TYPE);
        } else {
            if (TelephonyManager.getDefault().getMultiSimConfiguration()
                == TelephonyManager.MultiSimVariants.DSDA) {
                incomingCall.mIsActiveSub = true;
            }
            addCall(incomingCall);
            setActiveSubscription(incomingCall.getTargetPhoneAccount().getId());
>>>>>>> a13787c7
        }
    }

    @Override
    public void onFailedIncomingCall(Call call) {
        setCallState(call, CallState.DISCONNECTED, "failed incoming call");
        call.removeListener(this);
    }

    @Override
    public void onSuccessfulUnknownCall(Call call, int callState) {
        setCallState(call, callState, "successful unknown call");
        Log.i(this, "onSuccessfulUnknownCall for call %s", call);
        addCall(call);
    }

    @Override
    public void onFailedUnknownCall(Call call) {
        Log.i(this, "onFailedUnknownCall for call %s", call);
        setCallState(call, CallState.DISCONNECTED, "failed unknown call");
        call.removeListener(this);
    }

    @Override
    public void onRingbackRequested(Call call, boolean ringback) {
        for (CallsManagerListener listener : mListeners) {
            listener.onRingbackRequested(call, ringback);
        }
    }

    @Override
    public void onPostDialWait(Call call, String remaining) {
        mInCallController.onPostDialWait(call, remaining);
    }

    @Override
    public void onPostDialChar(final Call call, char nextChar) {
        if (PhoneNumberUtils.is12Key(nextChar)) {
            // Play tone if it is one of the dialpad digits, canceling out the previously queued
            // up stopTone runnable since playing a new tone automatically stops the previous tone.
            if (mStopTone != null) {
                mHandler.removeCallbacks(mStopTone);
            }

            mDtmfLocalTonePlayer.playTone(call, nextChar);

            // TODO: Create a LockedRunnable class that does the synchronization automatically.
            mStopTone = new Runnable() {
                @Override
                public void run() {
                    synchronized (mLock) {
                        // Set a timeout to stop the tone in case there isn't another tone to follow.
                        mDtmfLocalTonePlayer.stopTone(call);
                    }
                }
            };
            mHandler.postDelayed(
                    mStopTone,
                    Timeouts.getDelayBetweenDtmfTonesMillis(mContext.getContentResolver()));
        } else if (nextChar == 0 || nextChar == TelecomManager.DTMF_CHARACTER_WAIT ||
                nextChar == TelecomManager.DTMF_CHARACTER_PAUSE) {
            // Stop the tone if a tone is playing, removing any other stopTone callbacks since
            // the previous tone is being stopped anyway.
            if (mStopTone != null) {
                mHandler.removeCallbacks(mStopTone);
            }
            mDtmfLocalTonePlayer.stopTone(call);
        } else {
            Log.w(this, "onPostDialChar: invalid value %d", nextChar);
        }
    }

    @Override
    public void onParentChanged(Call call) {
        // parent-child relationship affects which call should be foreground, so do an update.
        updateCallsManagerState();
        for (CallsManagerListener listener : mListeners) {
            listener.onIsConferencedChanged(call);
        }
    }

    @Override
    public void onChildrenChanged(Call call) {
        // parent-child relationship affects which call should be foreground, so do an update.
        updateCallsManagerState();
        for (CallsManagerListener listener : mListeners) {
            listener.onIsConferencedChanged(call);
        }
    }

    @Override
    public void onIsVoipAudioModeChanged(Call call) {
        for (CallsManagerListener listener : mListeners) {
            listener.onIsVoipAudioModeChanged(call);
        }
    }

    @Override
    public void onVideoStateChanged(Call call) {
        for (CallsManagerListener listener : mListeners) {
            listener.onVideoStateChanged(call);
        }
    }

    @Override
    public boolean onCanceledViaNewOutgoingCallBroadcast(final Call call) {
        mPendingCallsToDisconnect.add(call);
        mHandler.postDelayed(new Runnable() {
            @Override
            public void run() {
                synchronized (mLock) {
                    if (mPendingCallsToDisconnect.remove(call)) {
                        Log.i(this, "Delayed disconnection of call: %s", call);
                        call.disconnect();
                    }
                }
            }
        }, Timeouts.getNewOutgoingCallCancelMillis(mContext.getContentResolver()));

        return true;
    }

    /**
     * Handles changes to the {@link Connection.VideoProvider} for a call.  Adds the
     * {@link CallsManager} as a listener for the {@link VideoProviderProxy} which is created
     * in {@link Call#setVideoProvider(IVideoProvider)}.  This allows the {@link CallsManager} to
     * respond to callbacks from the {@link VideoProviderProxy}.
     *
     * @param call The call.
     */
    @Override
    public void onVideoCallProviderChanged(Call call) {
        VideoProviderProxy videoProviderProxy = call.getVideoProviderProxy();

        if (videoProviderProxy == null) {
            return;
        }

        videoProviderProxy.addListener(this);
    }

    /**
     * Handles session modification requests received via the {@link TelecomVideoCallCallback} for
     * a call.  Notifies listeners of the {@link CallsManager.CallsManagerListener} of the session
     * modification request.
     *
     * @param call The call.
     * @param videoProfile The {@link VideoProfile}.
     */
    @Override
    public void onSessionModifyRequestReceived(Call call, VideoProfile videoProfile) {
        int videoState = videoProfile != null ? videoProfile.getVideoState() :
                VideoProfile.STATE_AUDIO_ONLY;
        Log.v(TAG, "onSessionModifyRequestReceived : videoProfile = " + VideoProfile
                .videoStateToString(videoState));

        for (CallsManagerListener listener : mListeners) {
            listener.onSessionModifyRequestReceived(call, videoProfile);
        }
    }

    Collection<Call> getCalls() {
        return Collections.unmodifiableCollection(mCalls);
    }

    Call getForegroundCall() {
        return mForegroundCall;
    }

    Ringer getRinger() {
        return mRinger;
    }

    InCallController getInCallController() {
        return mInCallController;
    }

    boolean hasEmergencyCall() {
        for (Call call : mCalls) {
            if (call.isEmergencyCall()) {
                return true;
            }
        }
        return false;
    }

    boolean hasOnlyDisconnectedCalls() {
        for (Call call : mCalls) {
            if (!call.isDisconnected()) {
                return false;
            }
        }
        return true;
    }

    boolean hasVideoCall() {
        for (Call call : mCalls) {
            if (VideoProfile.isVideo(call.getVideoState())) {
                return true;
            }
        }
        return false;
    }

    CallAudioState getAudioState() {
        return mCallAudioManager.getCallAudioState();
    }

    boolean isTtySupported() {
        return mTtyManager.isTtySupported();
    }

    int getCurrentTtyMode() {
        return mTtyManager.getCurrentTtyMode();
    }

    void addListener(CallsManagerListener listener) {
        mListeners.add(listener);
    }

    void removeListener(CallsManagerListener listener) {
        mListeners.remove(listener);
    }

    /**
     * Starts the process to attach the call to a connection service.
     *
     * @param phoneAccountHandle The phone account which contains the component name of the
     *        connection service to use for this call.
     * @param extras The optional extras Bundle passed with the intent used for the incoming call.
     */
    void processIncomingCallIntent(PhoneAccountHandle phoneAccountHandle, Bundle extras) {
        Log.d(this, "processIncomingCallIntent");
        Uri handle = extras.getParcelable(TelecomManager.EXTRA_INCOMING_CALL_ADDRESS);
        if (handle == null) {
            // Required for backwards compatibility
            handle = extras.getParcelable(TelephonyManager.EXTRA_INCOMING_NUMBER);
        }
        Call call = new Call(
                mContext,
                this,
                mLock,
                mConnectionServiceRepository,
                mContactsAsyncHelper,
                mCallerInfoAsyncQueryFactory,
                handle,
                null /* gatewayInfo */,
                null /* connectionManagerPhoneAccount */,
                phoneAccountHandle,
                true /* isIncoming */,
                false /* isConference */);

        call.setIntentExtras(extras);
        // TODO: Move this to be a part of addCall()
        call.addListener(this);
        for (CallsManagerListener listener : mListeners) {
            listener.onProcessIncomingCall(call);
        }
        call.startCreateConnection(mPhoneAccountRegistrar);
    }

    void addNewUnknownCall(PhoneAccountHandle phoneAccountHandle, Bundle extras) {
        Uri handle = extras.getParcelable(TelecomManager.EXTRA_UNKNOWN_CALL_HANDLE);
        Log.i(this, "addNewUnknownCall with handle: %s", Log.pii(handle));
        Call call = new Call(
                mContext,
                this,
                mLock,
                mConnectionServiceRepository,
                mContactsAsyncHelper,
                mCallerInfoAsyncQueryFactory,
                handle,
                null /* gatewayInfo */,
                null /* connectionManagerPhoneAccount */,
                phoneAccountHandle,
                // Use onCreateIncomingConnection in TelephonyConnectionService, so that we attach
                // to the existing connection instead of trying to create a new one.
                true /* isIncoming */,
                false /* isConference */);
        call.setIsUnknown(true);
        call.setIntentExtras(extras);
        call.addListener(this);
        call.startCreateConnection(mPhoneAccountRegistrar);
    }

    private boolean areHandlesEqual(Uri handle1, Uri handle2) {
        if (handle1 == null || handle2 == null) {
            return handle1 == handle2;
        }

        if (!TextUtils.equals(handle1.getScheme(), handle2.getScheme())) {
            return false;
        }

        final String number1 = PhoneNumberUtils.normalizeNumber(handle1.getSchemeSpecificPart());
        final String number2 = PhoneNumberUtils.normalizeNumber(handle2.getSchemeSpecificPart());
        return TextUtils.equals(number1, number2);
    }

    private Call getNewOutgoingCall(Uri handle) {
        // First check to see if we can reuse any of the calls that are waiting to disconnect.
        // See {@link Call#abort} and {@link #onCanceledViaNewOutgoingCall} for more information.
        Call reusedCall = null;
        for (Call pendingCall : mPendingCallsToDisconnect) {
            if (reusedCall == null && areHandlesEqual(pendingCall.getHandle(), handle)) {
                mPendingCallsToDisconnect.remove(pendingCall);
                Log.i(this, "Reusing disconnected call %s", pendingCall);
                reusedCall = pendingCall;
            } else {
                Log.i(this, "Not reusing disconnected call %s", pendingCall);
                pendingCall.disconnect();
            }
        }
        if (reusedCall != null) {
            return reusedCall;
        }

        // Create a call with original handle. The handle may be changed when the call is attached
        // to a connection service, but in most cases will remain the same.
        return new Call(
                mContext,
                this,
                mLock,
                mConnectionServiceRepository,
                mContactsAsyncHelper,
                mCallerInfoAsyncQueryFactory,
                handle,
                null /* gatewayInfo */,
                null /* connectionManagerPhoneAccount */,
                null /* phoneAccountHandle */,
                false /* isIncoming */,
                false /* isConference */);
    }

    /**
     * Kicks off the first steps to creating an outgoing call so that InCallUI can launch.
     *
     * @param handle Handle to connect the call with.
     * @param phoneAccountHandle The phone account which contains the component name of the
     *        connection service to use for this call.
     * @param extras The optional extras Bundle passed with the intent used for the incoming call.
     */
    Call startOutgoingCall(Uri handle, PhoneAccountHandle phoneAccountHandle, Bundle extras) {
        Call call = getNewOutgoingCall(handle);

        if (extras!=null) {
            call.setVideoState(extras.getInt(TelecomManager.EXTRA_START_CALL_WITH_VIDEO_STATE,
                    VideoProfile.STATE_AUDIO_ONLY));
        }

        boolean isAddParticipant = ((extras != null) && (extras.getBoolean(
                TelephonyProperties.ADD_PARTICIPANT_KEY, false)));
        boolean isSkipSchemaOrConfUri = ((extras != null) && (extras.getBoolean(
                TelephonyProperties.EXTRA_SKIP_SCHEMA_PARSING, false) ||
                extras.getBoolean(TelephonyProperties.EXTRA_DIAL_CONFERENCE_URI, false)));

        if (isAddParticipant) {
            String number = handle.getSchemeSpecificPart();
            if (!isSkipSchemaOrConfUri) {
                number = PhoneNumberUtils.stripSeparators(number);
            }
            addParticipant(number);
            mInCallController.bringToForeground(false);
            return null;
        }

        // Force tel scheme for ims conf uri/skip schema calls to avoid selection of sip accounts
        String scheme = (isSkipSchemaOrConfUri? PhoneAccount.SCHEME_TEL: handle.getScheme());

        Log.d(this, "startOutgoingCall :: isAddParticipant=" + isAddParticipant
                + " isSkipSchemaOrConfUri=" + isSkipSchemaOrConfUri + " scheme=" + scheme);

        List<PhoneAccountHandle> accounts =
                mPhoneAccountRegistrar.getCallCapablePhoneAccounts(scheme, false);

        Log.v(this, "startOutgoingCall found accounts = " + accounts);

        if (mForegroundCall != null && TelephonyManager.getDefault().getMultiSimConfiguration()
                != TelephonyManager.MultiSimVariants.DSDA) {
            Call ongoingCall = mForegroundCall;
            // If there is an ongoing call, use the same phone account to place this new call.
            // If the ongoing call is a conference call, we fetch the phone account from the
            // child calls because we don't have targetPhoneAccount set on Conference calls.
            // TODO: Set targetPhoneAccount for all conference calls (b/23035408).
            if (ongoingCall.getTargetPhoneAccount() == null &&
                    !ongoingCall.getChildCalls().isEmpty()) {
                ongoingCall = ongoingCall.getChildCalls().get(0);
            }
            if (ongoingCall.getTargetPhoneAccount() != null) {
                phoneAccountHandle = ongoingCall.getTargetPhoneAccount();
            }
        }

        // Only dial with the requested phoneAccount if it is still valid. Otherwise treat this call
        // as if a phoneAccount was not specified (does the default behavior instead).
        // Note: We will not attempt to dial with a requested phoneAccount if it is disabled.
        if (phoneAccountHandle != null) {
            if (!accounts.contains(phoneAccountHandle)) {
                phoneAccountHandle = null;
            }
        }

        if (phoneAccountHandle == null) {
            // No preset account, check if default exists that supports the URI scheme for the
            // handle.
            phoneAccountHandle =
                    mPhoneAccountRegistrar.getOutgoingPhoneAccountForScheme(scheme);
        }

        call.setTargetPhoneAccount(phoneAccountHandle);

        boolean isPotentialInCallMMICode = isPotentialInCallMMICode(handle);

        // Do not support any more live calls.  Our options are to move a call to hold, disconnect
        // a call, or cancel this call altogether.
        if (!isPotentialInCallMMICode && !makeRoomForOutgoingCall(call, call.isEmergencyCall())) {
            // just cancel at this point.
            Log.i(this, "No remaining room for outgoing call: %s", call);
            if (mCalls.contains(call)) {
                // This call can already exist if it is a reused call,
                // See {@link #getNewOutgoingCall}.
                call.disconnect();
            }
            return null;
        }

        boolean needsAccountSelection = phoneAccountHandle == null && accounts.size() > 1 &&
                !call.isEmergencyCall();

        if (needsAccountSelection) {
            // This is the state where the user is expected to select an account
            call.setState(CallState.SELECT_PHONE_ACCOUNT, "needs account selection");
            // Create our own instance to modify (since extras may be Bundle.EMPTY)
            extras = new Bundle(extras);
            extras.putParcelableList(android.telecom.Call.AVAILABLE_PHONE_ACCOUNTS, accounts);
        } else {
            call.setState(
                    CallState.CONNECTING,
                    phoneAccountHandle == null ? "no-handle" : phoneAccountHandle.toString());
        }

        call.setIntentExtras(extras);

        // Do not add the call if it is a potential MMI code.
        if ((isPotentialMMICode(handle) || isPotentialInCallMMICode) && !needsAccountSelection) {
            call.addListener(this);
        } else if (!mCalls.contains(call)) {
            // We check if mCalls already contains the call because we could potentially be reusing
            // a call which was previously added (See {@link #getNewOutgoingCall}).
            addCall(call);
        }

        return call;
    }

    /**
     * Attempts to issue/connect the specified call.
     *
     * @param handle Handle to connect the call with.
     * @param gatewayInfo Optional gateway information that can be used to route the call to the
     *        actual dialed handle via a gateway provider. May be null.
     * @param speakerphoneOn Whether or not to turn the speakerphone on once the call connects.
     * @param videoState The desired video state for the outgoing call.
     */
    void placeOutgoingCall(Call call, Uri handle, GatewayInfo gatewayInfo, boolean speakerphoneOn,
            int videoState) {
        if (call == null) {
            // don't do anything if the call no longer exists
            Log.i(this, "Canceling unknown call.");
            return;
        }

        final Uri uriHandle = (gatewayInfo == null) ? handle : gatewayInfo.getGatewayAddress();

        if (gatewayInfo == null) {
            Log.i(this, "Creating a new outgoing call with handle: %s", Log.piiHandle(uriHandle));
        } else {
            Log.i(this, "Creating a new outgoing call with gateway handle: %s, original handle: %s",
                    Log.pii(uriHandle), Log.pii(handle));
        }

        call.setHandle(uriHandle);
        call.setGatewayInfo(gatewayInfo);
        // Auto-enable speakerphone if the originating intent specified to do so, or if the call
        // is a video call or if the phone is docked.
        call.setStartWithSpeakerphoneOn(speakerphoneOn || isSpeakerphoneAutoEnabled(videoState)
                || mDockManager.isDocked());
        call.setVideoState(videoState);

        if (call.isEmergencyCall()) {
            // Emergency -- CreateConnectionProcessor will choose accounts automatically
            call.setTargetPhoneAccount(null);
        }

        if (call.getTargetPhoneAccount() != null || call.isEmergencyCall()) {
            if (!call.isEmergencyCall()) {
                updateLchStatus(call.getTargetPhoneAccount().getId());
            }
            // If the account has been set, proceed to place the outgoing call.
            // Otherwise the connection will be initiated when the account is set by the user.
            call.startCreateConnection(mPhoneAccountRegistrar);
        }
    }

    /**
     * Attempts to add participant in a call.
     *
     * @param number number to connect the call with.
     */
    private void addParticipant(String number) {
        Log.i(this, "addParticipant number ="+number);
        if (getForegroundCall() == null) {
            // don't do anything if the call no longer exists
            Log.i(this, "Canceling unknown call.");
            return;
        } else {
            getForegroundCall().addParticipantWithConference(number);
        }
    }


    /**
     * Attempts to start a conference call for the specified call.
     *
     * @param call The call to conference.
     * @param otherCall The other call to conference with.
     */
    void conference(Call call, Call otherCall) {
        call.conferenceWith(otherCall);
    }

    /**
     * Instructs Telecom to answer the specified call. Intended to be invoked by the in-call
     * app through {@link InCallAdapter} after Telecom notifies it of an incoming call followed by
     * the user opting to answer said call.
     *
     * @param call The call to answer.
     * @param videoState The video state in which to answer the call.
     */
    void answerCall(Call call, int videoState) {
        if (!mCalls.contains(call)) {
            Log.i(this, "Request to answer a non-existent call %s", call);
        } else {
            Call activeCall = getFirstCallWithState(call.getTargetPhoneAccount()
                    .getId(), CallState.ACTIVE, CallState.DIALING);
            // If the foreground call is not the ringing call and it is currently isActive() or
            // STATE_DIALING, put it on hold before answering the call.
            if (activeCall != null && activeCall != call &&
                    (activeCall.isActive() ||
                     activeCall.getState() == CallState.DIALING)) {
                if (0 == (mForegroundCall.getConnectionCapabilities()
                        & Connection.CAPABILITY_HOLD)) {
                    // This call does not support hold.  If it is from a different connection
                    // service, then disconnect it, otherwise allow the connection service to
                    // figure out the right states.
                    if (activeCall.getConnectionService() != call.getConnectionService()) {
                        activeCall.disconnect();
                    }
                } else {
                    Call heldCall = getHeldCall();
                    if (heldCall != null) {
                        Log.v(this, "Disconnecting held call %s before holding active call.",
                                heldCall);
                        heldCall.disconnect();
                    }

                    Log.v(this, "Holding active/dialing call %s before answering incoming call %s.",
                            mForegroundCall, call);
                    activeCall.hold();
                }
                // TODO: Wait until we get confirmation of the active call being
                // on-hold before answering the new call.
                // TODO: Import logic from CallManager.acceptCall()
            }

            for (CallsManagerListener listener : mListeners) {
                listener.onIncomingCallAnswered(call);
            }
            updateLchStatus(call.getTargetPhoneAccount().getId());
            // We do not update the UI until we get confirmation of the answer() through
            // {@link #markCallAsActive}.
            call.answer(videoState);
            if (isSpeakerphoneAutoEnabled(videoState)) {
                call.setStartWithSpeakerphoneOn(true);
            }
        }
    }

    /**
     * Determines if the speakerphone should be automatically enabled for the call.  Speakerphone
     * should be enabled if the call is a video call and bluetooth or the wired headset are not in
     * use.
     *
     * @param videoState The video state of the call.
     * @return {@code true} if the speakerphone should be enabled.
     */
    private boolean isSpeakerphoneAutoEnabled(int videoState) {
        return VideoProfile.isVideo(videoState) &&
            !mWiredHeadsetManager.isPluggedIn() &&
            !mCallAudioManager.isBluetoothDeviceAvailable() &&
            isSpeakerEnabledForVideoCalls();
    }

    /**
     * Determines if the speakerphone should be automatically enabled for video calls.
     *
     * @return {@code true} if the speakerphone should automatically be enabled.
     */
    private static boolean isSpeakerEnabledForVideoCalls() {
        return (SystemProperties.getInt(TelephonyProperties.PROPERTY_VIDEOCALL_AUDIO_OUTPUT,
                PhoneConstants.AUDIO_OUTPUT_DEFAULT) ==
                PhoneConstants.AUDIO_OUTPUT_ENABLE_SPEAKER);
    }

    /**
     * Instructs Telecom to reject the specified call. Intended to be invoked by the in-call
     * app through {@link InCallAdapter} after Telecom notifies it of an incoming call followed by
     * the user opting to reject said call.
     */
    void rejectCall(Call call, boolean rejectWithMessage, String textMessage) {
        if (!mCalls.contains(call)) {
            Log.i(this, "Request to reject a non-existent call %s", call);
        } else {
            for (CallsManagerListener listener : mListeners) {
                listener.onIncomingCallRejected(call, rejectWithMessage, textMessage);
            }
            setActiveSubscription(getConversationSub());
            call.reject(rejectWithMessage, textMessage);
        }
    }

    /**
     * Instructs Telecom to play the specified DTMF tone within the specified call.
     *
     * @param digit The DTMF digit to play.
     */
    void playDtmfTone(Call call, char digit) {
        if (!mCalls.contains(call)) {
            Log.i(this, "Request to play DTMF in a non-existent call %s", call);
        } else {
            call.playDtmfTone(digit);
            mDtmfLocalTonePlayer.playTone(call, digit);
        }
    }

    /**
     * Instructs Telecom to stop the currently playing DTMF tone, if any.
     */
    void stopDtmfTone(Call call) {
        if (!mCalls.contains(call)) {
            Log.i(this, "Request to stop DTMF in a non-existent call %s", call);
        } else {
            call.stopDtmfTone();
            mDtmfLocalTonePlayer.stopTone(call);
        }
    }

    /**
     * Instructs Telecom to continue (or not) the current post-dial DTMF string, if any.
     */
    void postDialContinue(Call call, boolean proceed) {
        if (!mCalls.contains(call)) {
            Log.i(this, "Request to continue post-dial string in a non-existent call %s", call);
        } else {
            call.postDialContinue(proceed);
        }
    }

    /**
     * Instructs Telecom to disconnect the specified call. Intended to be invoked by the
     * in-call app through {@link InCallAdapter} for an ongoing call. This is usually triggered by
     * the user hitting the end-call button.
     */
    void disconnectCall(Call call) {
        Log.v(this, "disconnectCall %s", call);

        if (!mCalls.contains(call)) {
            Log.w(this, "Unknown call (%s) asked to disconnect", call);
        } else {
            mLocallyDisconnectingCalls.add(call);
            call.disconnect();
        }
    }

    /**
     * Instructs Telecom to disconnect all calls.
     */
    void disconnectAllCalls() {
        Log.v(this, "disconnectAllCalls");

        for (Call call : mCalls) {
            disconnectCall(call);
        }
    }


    /**
     * Instructs Telecom to put the specified call on hold. Intended to be invoked by the
     * in-call app through {@link InCallAdapter} for an ongoing call. This is usually triggered by
     * the user hitting the hold button during an active call.
     */
    void holdCall(Call call) {
        if (!mCalls.contains(call)) {
            Log.w(this, "Unknown call (%s) asked to be put on hold", call);
        } else {
            Log.d(this, "Putting call on hold: (%s)", call);
            call.hold();
        }
    }

    /**
     * Instructs Telecom to release the specified call from hold. Intended to be invoked by
     * the in-call app through {@link InCallAdapter} for an ongoing call. This is usually triggered
     * by the user hitting the hold button during a held call.
     */
    void unholdCall(Call call) {
        if (!mCalls.contains(call)) {
            Log.w(this, "Unknown call (%s) asked to be removed from hold", call);
        } else {
            Log.d(this, "unholding call: (%s)", call);
            for (Call c : mCalls) {
                PhoneAccountHandle ph = call.getTargetPhoneAccount();
                PhoneAccountHandle ph1 = c.getTargetPhoneAccount();
                // Only attempt to hold parent calls and not the individual children.
                // if 'c' is not for same subscription as call, then don't disturb 'c'
                if (c != null && c.isAlive() && c != call && c.getParentCall() == null
                        && (ph != null && ph1 != null &&
                        isSamePhAccIdOrSipId(ph.getId(), ph1.getId()))) {
                    c.hold();
                }
            }
            call.unhold();
        }
    }

    /**
     *  Returns true if the ids are same or one of the ids is sip id.
     */
    private boolean isSamePhAccIdOrSipId(String id1, String id2) {
        boolean ret = ((id1 != null && id2 != null) &&
                (id1.equals(id2) || id1.contains("sip") || id2.contains("sip")));
        Log.d(this, "isSamePhAccIdOrSipId: id1 = " + id1 + " id2 = " + id2 + " ret = " + ret);
        return ret;
    }

    /** Called by the in-call UI to change the mute state. */
    void mute(boolean shouldMute) {
        mCallAudioManager.mute(shouldMute);
    }

    /**
      * Called by the in-call UI to change the audio route, for example to change from earpiece to
      * speaker phone.
      */
    void setAudioRoute(int route) {
        mCallAudioManager.setAudioRoute(route);
    }

    /** Called by the in-call UI to turn the proximity sensor on. */
    void turnOnProximitySensor() {
        mProximitySensorManager.turnOn();
    }

    /**
     * Called by the in-call UI to turn the proximity sensor off.
     * @param screenOnImmediately If true, the screen will be turned on immediately. Otherwise,
     *        the screen will be kept off until the proximity sensor goes negative.
     */
    void turnOffProximitySensor(boolean screenOnImmediately) {
        mProximitySensorManager.turnOff(screenOnImmediately);
    }

    void phoneAccountSelected(Call call, PhoneAccountHandle account, boolean setDefault) {
        if (!mCalls.contains(call)) {
            Log.i(this, "Attempted to add account to unknown call %s", call);
        } else {
            // TODO: There is an odd race condition here. Since NewOutgoingCallIntentBroadcaster and
            // the SELECT_PHONE_ACCOUNT sequence run in parallel, if the user selects an account before the
            // NEW_OUTGOING_CALL sequence finishes, we'll start the call immediately without
            // respecting a rewritten number or a canceled number. This is unlikely since
            // NEW_OUTGOING_CALL sequence, in practice, runs a lot faster than the user selecting
            // a phone account from the in-call UI.
            Log.i(this, "phoneAccountSelected , id = %s", account.getId());
            updateLchStatus(account.getId());
            call.setTargetPhoneAccount(account);

            // Note: emergency calls never go through account selection dialog so they never
            // arrive here.
            if (makeRoomForOutgoingCall(call, false /* isEmergencyCall */)) {
                call.startCreateConnection(mPhoneAccountRegistrar);
            } else {
                call.disconnect();
            }

            if (setDefault) {
                mPhoneAccountRegistrar.setUserSelectedOutgoingPhoneAccount(account);
            }
        }
    }

    /** Called when the audio state changes. */
    void onCallAudioStateChanged(CallAudioState oldAudioState, CallAudioState newAudioState) {
        Log.v(this, "onAudioStateChanged, audioState: %s -> %s", oldAudioState, newAudioState);
        for (CallsManagerListener listener : mListeners) {
            listener.onCallAudioStateChanged(oldAudioState, newAudioState);
        }
    }

    void markCallAsRinging(Call call) {
        setCallState(call, CallState.RINGING, "ringing set explicitly");
    }

    void markCallAsDialing(Call call) {
        setCallState(call, CallState.DIALING, "dialing set explicitly");
        maybeMoveToEarpiece(call);
        maybeMoveToSpeakerPhone(call);
        setActiveSubscription(call.getTargetPhoneAccount().getId());
    }

    void markCallAsActive(Call call) {
        setCallState(call, CallState.ACTIVE, "active set explicitly");
        maybeMoveToSpeakerPhone(call);
    }

    void markCallAsOnHold(Call call) {
        setCallState(call, CallState.ON_HOLD, "on-hold set explicitly");
    }

    /**
     * Marks the specified call as STATE_DISCONNECTED and notifies the in-call app. If this was the
     * last live call, then also disconnect from the in-call controller.
     *
     * @param disconnectCause The disconnect cause, see {@link android.telecom.DisconnectCause}.
     */
    void markCallAsDisconnected(Call call, DisconnectCause disconnectCause) {
        // Show MT call in call log as a missed call if immediately disconnected
        // before creating a connection.
        if (!mCalls.contains(call) && (DisconnectCause.MISSED == disconnectCause.getCode())) {
            addCall(call);
            mMissedCallNotifier.showMissedCallNotification(call);
        }
        call.setDisconnectCause(disconnectCause);
        int prevState = call.getState();
        setCallState(call, CallState.DISCONNECTED, "disconnected set explicitly");
        String activeSub = getActiveSubscription();
        String conversationSub = getConversationSub();
        String lchSub = IsAnySubInLch();

        PhoneAccount phAcc =
                 getPhoneAccountRegistrar().getPhoneAccount(call.getTargetPhoneAccount());
        if (activeSub != null && (call.getTargetPhoneAccount() != null &&
                    call.getTargetPhoneAccount().getId().equals(activeSub)) &&
                    (phAcc != null) && (phAcc.isSet(PhoneAccount.LCH)) &&
                    (conversationSub != null) &&
                    (!conversationSub.equals(activeSub))) {
            Log.d(this,"Set active sub to conversation sub");
            setActiveSubscription(conversationSub);
        } else if ((conversationSub == null) && (lchSub != null) &&
                ((prevState == CallState.CONNECTING) || (prevState ==
                CallState.SELECT_PHONE_ACCOUNT)) &&
                (call.getState() == CallState.DISCONNECTED)) {
            Log.d(this,"remove sub with call from LCH");
            updateLchStatus(lchSub);
            setActiveSubscription(lchSub);
            manageDsdaInCallTones(false);
        }

        if ((call.getTargetPhoneAccount() != null) && (phAcc != null) &&
                (phAcc.isSet(PhoneAccount.LCH))) {
            Call activecall = getFirstCallWithState(call.getTargetPhoneAccount().getId(),
                    CallState.RINGING, CallState.DIALING, CallState.ACTIVE, CallState.ON_HOLD);
            Log.d(this,"activecall: " + activecall);
            if (activecall == null) {
                phAcc.unSetBit(PhoneAccount.LCH);
                manageDsdaInCallTones(false);
            }
        }
    }

    private String IsAnySubInLch() {
        for (PhoneAccountHandle ph : getPhoneAccountRegistrar().getSimPhoneAccounts()) {
            PhoneAccount phAcc = getPhoneAccountRegistrar().getPhoneAccount(ph);
            if ((phAcc != null) && (phAcc.isSet(PhoneAccount.LCH))) {
                Log.d(this, "Sub in LCH: " + ph.getId());
                return ph.getId();
            }
        }
        return null;
    }

    /**
     * Removes an existing disconnected call, and notifies the in-call app.
     */
    void markCallAsRemoved(Call call) {
        removeCall(call);
        if (!hasAnyCalls()) {
            updateLchStatus(null);
            setActiveSubscription(null);
            manageDsdaInCallTones(false);
        }
        if (mLocallyDisconnectingCalls.contains(call)) {
            mLocallyDisconnectingCalls.remove(call);
            if (mForegroundCall != null && mForegroundCall.getState() == CallState.ON_HOLD) {
                mForegroundCall.unhold();
            }
        }
    }

    /**
     * Cleans up any calls currently associated with the specified connection service when the
     * service binder disconnects unexpectedly.
     *
     * @param service The connection service that disconnected.
     */
    void handleConnectionServiceDeath(ConnectionServiceWrapper service) {
        if (service != null) {
            for (Call call : mCalls) {
                if (call.getConnectionService() == service) {
                    if (call.getState() != CallState.DISCONNECTED) {
                        markCallAsDisconnected(call, new DisconnectCause(DisconnectCause.ERROR));
                    }
                    markCallAsRemoved(call);
                }
            }
        }
    }

    boolean hasAnyCalls() {
        return !mCalls.isEmpty();
    }

    boolean hasActiveOrHoldingCall() {
        return getFirstCallWithState(CallState.ACTIVE, CallState.ON_HOLD) != null;
    }

    boolean hasActiveOrHoldingCall(String sub) {
        return (getFirstCallWithState(sub, CallState.ACTIVE, CallState.ON_HOLD) != null);
    }

    boolean hasRingingCall() {
        return getFirstCallWithState(CallState.RINGING) != null;
    }

    boolean onMediaButton(int type) {
        if (hasAnyCalls()) {
            if (HeadsetMediaButton.SHORT_PRESS == type) {
                Call ringingCall = getFirstCallWithState(CallState.RINGING);
                if (ringingCall == null) {
                    mCallAudioManager.toggleMute();
                    return true;
                } else {
                    ringingCall.answer(ringingCall.getVideoState());
                    return true;
                }
            } else if (HeadsetMediaButton.LONG_PRESS == type) {
                Log.d(this, "handleHeadsetHook: longpress -> hangup");
                Call callToHangup = getFirstCallWithState(
                        CallState.RINGING, CallState.DIALING, CallState.ACTIVE, CallState.ON_HOLD);
                if (callToHangup != null) {
                    callToHangup.disconnect();
                    return true;
                }
            }
        }
        return false;
    }

    /**
     * Returns true if telecom supports adding another top-level call.
     */
    boolean canAddCall() {
        if (getFirstCallWithState(OUTGOING_CALL_STATES) != null) {
            return false;
        }

        int count = 0;
        for (Call call : mCalls) {
            if (call.isEmergencyCall()) {
                // We never support add call if one of the calls is an emergency call.
                return false;
            } else  if (!call.getChildCalls().isEmpty() && !call.can(Connection.CAPABILITY_HOLD)) {
                // This is to deal with CDMA conference calls. CDMA conference calls do not
                // allow the addition of another call when it is already in a 3 way conference.
                // So, we detect that it is a CDMA conference call by checking if the call has
                // some children and it does not support the CAPABILILTY_HOLD
                // TODO: This maybe cleaner if the lower layers can explicitly signal to telecom
                // about this limitation (b/22880180).
                return false;
            } else if (call.getParentCall() == null) {
                count++;
            }

            // We do not check states for canAddCall. We treat disconnected calls the same
            // and wait until they are removed instead. If we didn't count disconnected calls,
            // we could put InCallServices into a state where they are showing two calls but
            // also support add-call. Technically it's right, but overall looks better (UI-wise)
            // and acts better if we wait until the call is removed.
            if (TelephonyManager.getDefault().getMultiSimConfiguration()
                    == TelephonyManager.MultiSimVariants.DSDA) {
                if (count >= MAXIMUM_DSDA_TOP_LEVEL_CALLS) {
                    return false;
                }
            } else if (count >= MAXIMUM_TOP_LEVEL_CALLS) {
                return false;
            }
        }
        return true;
    }

    @VisibleForTesting
    public Call getRingingCall() {
        return getFirstCallWithState(CallState.RINGING);
    }

    Call getActiveCall() {
        return getFirstCallWithState(CallState.ACTIVE);
    }

    Call getDialingCall() {
        return getFirstCallWithState(CallState.DIALING);
    }

    Call getHeldCall() {
        return getFirstCallWithState(CallState.ON_HOLD);
    }

    int getNumHeldCalls() {
        int count = 0;
        for (Call call : mCalls) {
            if (call.getParentCall() == null && call.getState() == CallState.ON_HOLD) {
                count++;
            }
        }
        return count;
    }

    int getNumTopLevelCalls() {
        int count = 0;
        for (Call call : mCalls) {
            if (call.getParentCall() == null) {
                count++;
            }
        }
        return count;
    }

    Call getOutgoingCall() {
        return getFirstCallWithState(OUTGOING_CALL_STATES);
    }

    Call getFirstCallWithState(int... states) {
        return getFirstCallWithState((Call) null, states);
    }

    /**
     * Returns the first call that it finds with the given states. The states are treated as having
     * priority order so that any call with the first state will be returned before any call with
     * states listed later in the parameter list.
     *
     * @param callToSkip Call that this method should skip while searching
     */
    Call getFirstCallWithState(Call callToSkip, int... states) {
        for (int currentState : states) {
            // check the foreground first
            if (mForegroundCall != null && mForegroundCall.getState() == currentState) {
                return mForegroundCall;
            }

            for (Call call : mCalls) {
                if (Objects.equals(callToSkip, call)) {
                    continue;
                }

                // Only operate on top-level calls
                if (call.getParentCall() != null) {
                    continue;
                }

                if (currentState == call.getState()) {
                    return call;
                }
            }
        }
        return null;
    }

    /**
     * Returns the first call that it finds with the given states for given subscription.
     * the states are treated as having priority order so that any call with the first
     * state will be returned before any call with states listed later in the parameter list.
     *
     * @param subId check calls only on this subscription
     * @param callToSkip Call that this method should skip while searching
     */
    Call getFirstCallWithState(String subId, Call callToSkip, int... states) {
        for (int currentState : states) {
            // check the foreground first
            if (mForegroundCall != null && mForegroundCall.getState() == currentState
                    && mForegroundCall.getTargetPhoneAccount() != null
                    && isSamePhAccIdOrSipId(mForegroundCall.getTargetPhoneAccount().getId(), subId)) {
                return mForegroundCall;
            }

            for (Call call : mCalls) {
                if (Objects.equals(callToSkip, call)) {
                    continue;
                }

                // Only operate on top-level calls
                if (call.getParentCall() != null) {
                    continue;
                }

                if (currentState == call.getState() && call.getTargetPhoneAccount() != null
                        && isSamePhAccIdOrSipId(call.getTargetPhoneAccount().getId(), subId)) {
                    return call;
                }
            }
        }
        return null;
    }

    Call createConferenceCall(
            PhoneAccountHandle phoneAccount,
            ParcelableConference parcelableConference) {

        // If the parceled conference specifies a connect time, use it; otherwise default to 0,
        // which is the default value for new Calls.
        long connectTime =
                parcelableConference.getConnectTimeMillis() ==
                        Conference.CONNECT_TIME_NOT_SPECIFIED ? 0 :
                        parcelableConference.getConnectTimeMillis();

        Call call = new Call(
                mContext,
                this,
                mLock,
                mConnectionServiceRepository,
                mContactsAsyncHelper,
                mCallerInfoAsyncQueryFactory,
                null /* handle */,
                null /* gatewayInfo */,
                null /* connectionManagerPhoneAccount */,
                phoneAccount,
                false /* isIncoming */,
                true /* isConference */,
                connectTime);

        setCallState(call, Call.getStateFromConnectionState(parcelableConference.getState()),
                "new conference call");
        call.setConnectionCapabilities(parcelableConference.getConnectionCapabilities());
        call.setVideoState(parcelableConference.getVideoState());
        call.setVideoProvider(parcelableConference.getVideoProvider());
        call.setStatusHints(parcelableConference.getStatusHints());
        call.setExtras(parcelableConference.getExtras());

        // TODO: Move this to be a part of addCall()
        call.addListener(this);
        addCall(call);
        return call;
    }

    /**
     * @return the call state currently tracked by {@link PhoneStateBroadcaster}
     */
    int getCallState() {
        return mPhoneStateBroadcaster.getCallState();
    }

    /**
     * Retrieves the {@link PhoneAccountRegistrar}.
     *
     * @return The {@link PhoneAccountRegistrar}.
     */
    PhoneAccountRegistrar getPhoneAccountRegistrar() {
        return mPhoneAccountRegistrar;
    }

    /**
     * Retrieves the {@link MissedCallNotifier}
     * @return The {@link MissedCallNotifier}.
     */
    MissedCallNotifier getMissedCallNotifier() {
        return mMissedCallNotifier;
    }

    /**
     * Retrieves the {@link MissedCallNotifier}
     * @return The {@link MissedCallNotifier}.
     */
    BlacklistCallNotifier getBlacklistCallNotifier() {
        return mBlacklistCallNotifier;
    }

    /**
     * Adds the specified call to the main list of live calls.
     *
     * @param call The call to add.
     */
    private void addCall(Call call) {
        Trace.beginSection("addCall");
        Log.v(this, "addCall(%s)", call);
        call.addListener(this);
        mCalls.add(call);

        // TODO: Update mForegroundCall prior to invoking
        // onCallAdded for calls which immediately take the foreground (like the first call).
        for (CallsManagerListener listener : mListeners) {
            if (Log.SYSTRACE_DEBUG) {
                Trace.beginSection(listener.getClass().toString() + " addCall");
            }
            listener.onCallAdded(call);
            if (Log.SYSTRACE_DEBUG) {
                Trace.endSection();
            }
        }
        updateCallsManagerState();
        Trace.endSection();
    }

    private void removeCall(Call call) {
        Trace.beginSection("removeCall");
        Log.v(this, "removeCall(%s)", call);

        call.setParentCall(null);  // need to clean up parent relationship before destroying.
        call.removeListener(this);
        call.clearConnectionService();

        boolean shouldNotify = false;
        if (mCalls.contains(call)) {
            mCalls.remove(call);
            shouldNotify = true;
        }

        call.destroy();

        // Only broadcast changes for calls that are being tracked.
        if (shouldNotify) {
            for (CallsManagerListener listener : mListeners) {
                if (Log.SYSTRACE_DEBUG) {
                    Trace.beginSection(listener.getClass().toString() + " onCallRemoved");
                }
                listener.onCallRemoved(call);
                if (Log.SYSTRACE_DEBUG) {
                    Trace.endSection();
                }
            }
            updateCallsManagerState();
        }
        Trace.endSection();
    }

    /**
     * Sets the specified state on the specified call.
     *
     * @param call The call.
     * @param newState The new state of the call.
     */
    private void setCallState(Call call, int newState, String tag) {
        if (call == null) {
            return;
        }
        int oldState = call.getState();
        Log.i(this, "setCallState %s -> %s, call: %s", CallState.toString(oldState),
                CallState.toString(newState), call);
        if (newState != oldState) {
            // Unfortunately, in the telephony world the radio is king. So if the call notifies
            // us that the call is in a particular state, we allow it even if it doesn't make
            // sense (e.g., STATE_ACTIVE -> STATE_RINGING).
            // TODO: Consider putting a stop to the above and turning CallState
            // into a well-defined state machine.
            // TODO: Define expected state transitions here, and log when an
            // unexpected transition occurs.
            call.setState(newState, tag);

            Trace.beginSection("onCallStateChanged");
            // Only broadcast state change for calls that are being tracked.
            if (mCalls.contains(call)) {
                for (CallsManagerListener listener : mListeners) {
                    if (Log.SYSTRACE_DEBUG) {
                        Trace.beginSection(listener.getClass().toString() + " onCallStateChanged");
                    }
                    listener.onCallStateChanged(call, oldState, newState);
                    if (Log.SYSTRACE_DEBUG) {
                        Trace.endSection();
                    }
                }
                updateCallsManagerState();
            }
            Trace.endSection();
        }
        manageDsdaInCallTones(false);
    }

    /**
     * Checks which call should be visible to the user and have audio focus.
     */
    private void updateForegroundCall() {
        Trace.beginSection("updateForegroundCall");
        Call newForegroundCall = null;
            // TODO: Foreground-ness needs to be explicitly set. No call, regardless
            // of its state will be foreground by default and instead the connection service should
            // be notified when its calls enter and exit foreground state. Foreground will mean that
            // the call should play audio and listen to microphone if it wants.

        if (TelephonyManager.getDefault().getMultiSimConfiguration()
                == TelephonyManager.MultiSimVariants.DSDA) {
            String lchSub = getLchSub();
            for (Call call : mCalls) {
                // Only top-level calls can be in foreground
                if (call.getParentCall() != null) {
                    continue;
                }
<<<<<<< HEAD

                PhoneAccountHandle ph = call.getTargetPhoneAccount();
                if (ph != null && ph.getId().equals(lchSub)) continue;
                // Active calls have priority.
                if (call.isActive()) {
                    newForegroundCall = call;
                    break;
                }

                // If only call in call list is held call it's also a foreground call
                if (mCalls.size() == 1 && call.getState() == CallState.ON_HOLD) {
                    newForegroundCall = call;
                }

=======

                PhoneAccountHandle ph = call.getTargetPhoneAccount();
                if (ph != null && ph.getId().equals(lchSub)) continue;
                // Active calls have priority.
                if (call.isActive()) {
                    newForegroundCall = call;
                    break;
                }

                // If only call in call list is held call it's also a foreground call
                if (getNumTopLevelCalls() == 1 && call.getState() == CallState.ON_HOLD) {
                    newForegroundCall = call;
                }

>>>>>>> a13787c7
                if ((call.isAlive() && call.getState() != CallState.ON_HOLD)
                     || call.getState() == CallState.RINGING) {
                    newForegroundCall = call;
                    // Don't break in case there's an active call that has priority.
                }
            }
            // if active sub doesn't have any calls, then consider calls on all subs,
            // which ever call is active set that as foreground call. give more priority
            // to ringing call on LCH sub over active call.
            if (newForegroundCall == null) {
                newForegroundCall = getFirstCallWithState(CallState.RINGING);
                if (newForegroundCall == null) {
                    newForegroundCall = getFirstCallWithState(CallState.ACTIVE);
                }
            }
        } else {
            for (Call call : mCalls) {
                // Only top-level calls can be in foreground
                if (call.getParentCall() != null) {
                    continue;
                }

                // Active calls have priority.
                if (call.isActive()) {
                    newForegroundCall = call;
                    break;
                }

                // If only call in call list is held call it's also a foreground call
<<<<<<< HEAD
                if (mCalls.size() == 1 && call.getState() == CallState.ON_HOLD) {
=======
                if (getNumTopLevelCalls() == 1 && call.getState() == CallState.ON_HOLD) {
>>>>>>> a13787c7
                    newForegroundCall = call;
                }

                if ((call.isAlive() && call.getState() != CallState.ON_HOLD)
                     || call.getState() == CallState.RINGING) {
                    newForegroundCall = call;
                    // Don't break in case there's an active call that has priority.
                }
            }
        }

        /* In the case where there are 2 calls, when the Hold button is pressed for active
         * call, as an intermediate state we would have both calls in held state before
         * the background call is moved to active state. In such an intermediate stage
         * updating the newForegroundCall to null causes issues with abandoning audio
         * focus. Skip updating the foreground call with null in such cases. */
        if (newForegroundCall == null && getFirstCallWithState(CallState.ON_HOLD) != null) {
            Log.v(this, "Skip updating foreground call in intermediate stage");
            newForegroundCall = mForegroundCall;
        }

        if (newForegroundCall != mForegroundCall) {
            Log.v(this, "Updating foreground call, %s -> %s.", mForegroundCall, newForegroundCall);
            Call oldForegroundCall = mForegroundCall;
            mForegroundCall = newForegroundCall;

            for (CallsManagerListener listener : mListeners) {
                if (Log.SYSTRACE_DEBUG) {
                    Trace.beginSection(listener.getClass().toString() + " updateForegroundCall");
                }
                listener.onForegroundCallChanged(oldForegroundCall, mForegroundCall);
                if (Log.SYSTRACE_DEBUG) {
                    Trace.endSection();
                }
            }
        }
        Trace.endSection();
    }

    private void updateCanAddCall() {
        boolean newCanAddCall = canAddCall();
        if (newCanAddCall != mCanAddCall) {
            mCanAddCall = newCanAddCall;
            for (CallsManagerListener listener : mListeners) {
                if (Log.SYSTRACE_DEBUG) {
                    Trace.beginSection(listener.getClass().toString() + " updateCanAddCall");
                }
                listener.onCanAddCallChanged(mCanAddCall);
                if (Log.SYSTRACE_DEBUG) {
                    Trace.endSection();
                }
            }
        }
    }

    private void updateCallsManagerState() {
        updateForegroundCall();
        updateCanAddCall();
    }

    private boolean isPotentialMMICode(Uri handle) {
        return (handle != null && handle.getSchemeSpecificPart() != null
                && handle.getSchemeSpecificPart().contains("#"));
    }

    /**
     * Determines if a dialed number is potentially an In-Call MMI code.  In-Call MMI codes are
     * MMI codes which can be dialed when one or more calls are in progress.
     * <P>
     * Checks for numbers formatted similar to the MMI codes defined in:
     * {@link com.android.internal.telephony.gsm.GSMPhone#handleInCallMmiCommands(String)}
     * and
     * {@link com.android.internal.telephony.imsphone.ImsPhone#handleInCallMmiCommands(String)}
     *
     * @param handle The URI to call.
     * @return {@code True} if the URI represents a number which could be an in-call MMI code.
     */
    private boolean isPotentialInCallMMICode(Uri handle) {
        if (handle != null && handle.getSchemeSpecificPart() != null &&
                handle.getScheme().equals(PhoneAccount.SCHEME_TEL)) {

            String dialedNumber = handle.getSchemeSpecificPart();
            return (dialedNumber.equals("0") ||
                    (dialedNumber.startsWith("1") && dialedNumber.length() <= 2) ||
                    (dialedNumber.startsWith("2") && dialedNumber.length() <= 2) ||
                    dialedNumber.equals("3") ||
                    dialedNumber.equals("4") ||
                    dialedNumber.equals("5"));
        }
        return false;
    }

    private int getNumCallsWithState(int... states) {
        int count = 0;
        for (int state : states) {
            for (Call call : mCalls) {
                if (call.getParentCall() == null && call.getState() == state) {
                    count++;
                }
            }
        }
        return count;
    }

    private int getNumCallsWithState(String subId, int... states) {
        int count = 0;
        for (int state : states) {
            for (Call call : mCalls) {
                if (call.getParentCall() == null && call.getState() == state
                        && call.getTargetPhoneAccount() != null
                        && isSamePhAccIdOrSipId(call.getTargetPhoneAccount().getId(), subId)) {
                    count++;
                }
            }
        }
        return count;
    }

    private boolean hasMaximumLiveCalls() {
        return MAXIMUM_LIVE_CALLS <= getNumCallsWithState(LIVE_CALL_STATES);
    }

    private boolean hasMaximumLiveCalls(String subId) {
        return MAXIMUM_LIVE_CALLS <= getNumCallsWithState(subId, LIVE_CALL_STATES);
    }

    private boolean hasMaximumHoldingCalls() {
        return MAXIMUM_HOLD_CALLS <= getNumCallsWithState(CallState.ON_HOLD);
    }

    private boolean hasMaximumHoldingCalls(String subId) {
        return MAXIMUM_HOLD_CALLS <= getNumCallsWithState(subId, CallState.ON_HOLD);
    }

    private boolean hasMaximumRingingCalls() {
        return MAXIMUM_RINGING_CALLS <= getNumCallsWithState(CallState.RINGING);
    }

    private boolean hasMaximumRingingCalls(String subId) {
        return MAXIMUM_RINGING_CALLS <= getNumCallsWithState(subId, CallState.RINGING);
    }

    private boolean hasMaximumOutgoingCalls() {
        return MAXIMUM_OUTGOING_CALLS <= getNumCallsWithState(OUTGOING_CALL_STATES);
    }

    private boolean hasMaximumDialingCalls() {
        return MAXIMUM_DIALING_CALLS <= getNumCallsWithState(CallState.DIALING);
    }

    private boolean makeRoomForOutgoingCall(Call call, boolean isEmergency) {
        if (TelephonyManager.getDefault().getMultiSimConfiguration()
                == TelephonyManager.MultiSimVariants.DSDA) {
            return makeRoomForOutgoingCallForDsda(call, isEmergency);
        }
        if (hasMaximumLiveCalls()) {
            // NOTE: If the amount of live calls changes beyond 1, this logic will probably
            // have to change.
            Call liveCall = getFirstCallWithState(call, LIVE_CALL_STATES);
            Log.i(this, "makeRoomForOutgoingCall call = " + call + " livecall = " +
                   liveCall);

            if (call == liveCall) {
                // If the call is already the foreground call, then we are golden.
                // This can happen after the user selects an account in the SELECT_PHONE_ACCOUNT
                // state since the call was already populated into the list.
                return true;
            }

            if (hasMaximumOutgoingCalls()) {
                Call outgoingCall = getFirstCallWithState(OUTGOING_CALL_STATES);
                if (isEmergency && !outgoingCall.isEmergencyCall()) {
                    // Disconnect the current outgoing call if it's not an emergency call. If the
                    // user tries to make two outgoing calls to different emergency call numbers,
                    // we will try to connect the first outgoing call.
                    outgoingCall.disconnect();
                    return true;
                }
                if (outgoingCall.getState() == CallState.SELECT_PHONE_ACCOUNT) {
                    // If there is an orphaned call in the {@link CallState#SELECT_PHONE_ACCOUNT}
                    // state, just disconnect it since the user has explicitly started a new call.
                    outgoingCall.disconnect();
                    return true;
                }
                return false;
            }

            if (hasMaximumHoldingCalls()) {
                // There is no more room for any more calls, unless it's an emergency.
                if (isEmergency) {
                    // Kill the current active call, this is easier then trying to disconnect a
                    // holding call and hold an active call.
                    liveCall.disconnect();
                    return true;
                }
                return false;  // No more room!
            }

            // We have room for at least one more holding call at this point.

            // TODO: Remove once b/23035408 has been corrected.
            // If the live call is a conference, it will not have a target phone account set.  This
            // means the check to see if the live call has the same target phone account as the new
            // call will not cause us to bail early.  As a result, we'll end up holding the
            // ongoing conference call.  However, the ConnectionService is already doing that.  This
            // has caused problems with some carriers.  As a workaround until b/23035408 is
            // corrected, we will try and get the target phone account for one of the conference's
            // children and use that instead.
            PhoneAccountHandle liveCallPhoneAccount = liveCall.getTargetPhoneAccount();
            if (liveCallPhoneAccount == null && liveCall.isConference() &&
                    !liveCall.getChildCalls().isEmpty()) {
                liveCallPhoneAccount = getFirstChildPhoneAccount(liveCall);
                Log.i(this, "makeRoomForOutgoingCall: using child call PhoneAccount = " +
                        liveCallPhoneAccount);
            }

            // First thing, if we are trying to make a call with the same phone account as the live
            // call, then allow it so that the connection service can make its own decision about
            // how to handle the new call relative to the current one.
            if (Objects.equals(liveCallPhoneAccount, call.getTargetPhoneAccount())) {
                Log.i(this, "makeRoomForOutgoingCall: phoneAccount matches.");
                return true;
            } else if (call.getTargetPhoneAccount() == null) {
                // Without a phone account, we can't say reliably that the call will fail.
                // If the user chooses the same phone account as the live call, then it's
                // still possible that the call can be made (like with CDMA calls not supporting
                // hold but they still support adding a call by going immediately into conference
                // mode). Return true here and we'll run this code again after user chooses an
                // account.
                return true;
            }

            // Try to hold the live call before attempting the new outgoing call.
            if (liveCall.can(Connection.CAPABILITY_HOLD)) {
                Log.i(this, "makeRoomForOutgoingCall: holding live call.");
                liveCall.hold();
                return true;
            }

            // The live call cannot be held so we're out of luck here.  There's no room.
            return false;
        }
        return true;
    }

    private boolean makeRoomForOutgoingCallForDsda(Call call, boolean isEmergency) {
        if (isEmergency || (call.getState() == CallState.SELECT_PHONE_ACCOUNT)) {
            return true;
        }

        PhoneAccountHandle phAcc = call.getTargetPhoneAccount();
        if (phAcc == null) {
            if (getNumCallsWithState(LIVE_CALL_STATES) == MAXIMUM_DSDA_LIVE_CALLS
                    && getNumCallsWithState(CallState.ON_HOLD) == MAXIMUM_DSDA_HOLD_CALLS) {
                return false;
            } else {
                return true;
            }
        }
        if (hasMaximumLiveCalls(phAcc.getId())) {
            // NOTE: If the amount of live calls changes beyond 1, this logic will probably
            // have to change.
            Call liveCall = getFirstCallWithState(phAcc.getId(), call, LIVE_CALL_STATES);

            if (hasMaximumHoldingCalls(phAcc.getId())) {
                // There is no more room for any more calls, unless it's an emergency.
                return false;  // No more room!
            }
            if (Objects.equals(liveCall.getTargetPhoneAccount(), call.getTargetPhoneAccount())) {
                return true;
            }
            // Try to hold the live call before attempting the new outgoing call.
            if (liveCall.can(Connection.CAPABILITY_HOLD)) {
                liveCall.hold();
                return true;
            }

            // The live call cannot be held so we're out of luck here.  There's no room.
            return false;
        }
        return true;
    }

    /**
     * Given a call, find the first non-null phone account handle of its children.
     *
     * @param parentCall The parent call.
     * @return The first non-null phone account handle of the children, or {@code null} if none.
     */
    private PhoneAccountHandle getFirstChildPhoneAccount(Call parentCall) {
        for (Call childCall : parentCall.getChildCalls()) {
            PhoneAccountHandle childPhoneAccount = childCall.getTargetPhoneAccount();
            if (childPhoneAccount != null) {
                return childPhoneAccount;
            }
        }
        return null;
    }

    /**
     * Checks to see if the call should be on speakerphone and if so, set it.
     */
    private void maybeMoveToSpeakerPhone(Call call) {
        if (call.getStartWithSpeakerphoneOn()) {
            setAudioRoute(CallAudioState.ROUTE_SPEAKER);
            call.setStartWithSpeakerphoneOn(false);
        }
    }

    private void maybeMoveToEarpiece(Call call) {
        if (!call.getStartWithSpeakerphoneOn() && !mWiredHeadsetManager.isPluggedIn() &&
                !mCallAudioManager.isBluetoothDeviceAvailable()) {
            setAudioRoute(CallAudioState.ROUTE_EARPIECE);
        }
    }

    /**
     * Creates a new call for an existing connection.
     *
     * @param callId The id of the new call.
     * @param connection The connection information.
     * @return The new call.
     */
    Call createCallForExistingConnection(String callId, ParcelableConnection connection) {
        Call call = new Call(
                mContext,
                this,
                mLock,
                mConnectionServiceRepository,
                mContactsAsyncHelper,
                mCallerInfoAsyncQueryFactory,
                connection.getHandle() /* handle */,
                null /* gatewayInfo */,
                null /* connectionManagerPhoneAccount */,
                connection.getPhoneAccount(), /* targetPhoneAccountHandle */
                false /* isIncoming */,
                false /* isConference */,
                connection.getConnectTimeMillis() /* connectTimeMillis */);

        setCallState(call, Call.getStateFromConnectionState(connection.getState()),
                "existing connection");
        call.setConnectionCapabilities(connection.getConnectionCapabilities());
        call.setCallerDisplayName(connection.getCallerDisplayName(),
                connection.getCallerDisplayNamePresentation());

        call.addListener(this);
        addCall(call);

        return call;
    }

    /**
     * Dumps the state of the {@link CallsManager}.
     *
     * @param pw The {@code IndentingPrintWriter} to write the state to.
     */
    public void dump(IndentingPrintWriter pw) {
        mContext.enforceCallingOrSelfPermission(android.Manifest.permission.DUMP, TAG);
        if (mCalls != null) {
            pw.println("mCalls: ");
            pw.increaseIndent();
            for (Call call : mCalls) {
                pw.println(call);
            }
            pw.decreaseIndent();
        }
        pw.println("mForegroundCall: " + (mForegroundCall == null ? "none" : mForegroundCall));

        if (mCallAudioManager != null) {
            pw.println("mCallAudioManager:");
            pw.increaseIndent();
            mCallAudioManager.dump(pw);
            pw.decreaseIndent();
        }

        if (mTtyManager != null) {
            pw.println("mTtyManager:");
            pw.increaseIndent();
            mTtyManager.dump(pw);
            pw.decreaseIndent();
        }

        if (mInCallController != null) {
            pw.println("mInCallController:");
            pw.increaseIndent();
            mInCallController.dump(pw);
            pw.decreaseIndent();
        }

        if (mConnectionServiceRepository != null) {
            pw.println("mConnectionServiceRepository:");
            pw.increaseIndent();
            mConnectionServiceRepository.dump(pw);
            pw.decreaseIndent();
        }
    }

    private final Handler mLchHandler = new LchHandler();
    private final class LchHandler extends Handler {
        @Override
        public void handleMessage(Message msg) {
            switch (msg.what) {
                case PHONE_START_DSDA_INCALL_TONE:
                    Log.d(this, "Start DSDA incall tones...");
                    startDsdaInCallTones();
                    break;
                case LCH_PLAY_DTMF:
                    playLchDtmf();
                    break;
                case LCH_STOP_DTMF:
                    stopLchDtmf();
                    break;
            }
        }
    }

    public void switchToOtherActiveSub(String subId) {
        if (TelephonyManager.getDefault().getMultiSimConfiguration()
                != TelephonyManager.MultiSimVariants.DSDA) {
            return;
        }
        Log.d(this, "switchToOtherActiveSub sub:" + subId);
        setActiveSubscription(subId);
        updateLchStatus(subId);
        manageDsdaInCallTones(true);
        updateForegroundCall();
    }

    public synchronized void setActiveSubscription(String subId) {
        Log.d(this, "setActiveSubscription = " + subId);
        if (TelephonyManager.getDefault().getMultiSimConfiguration()
                != TelephonyManager.MultiSimVariants.DSDA) {
            return;
        }
        boolean changed = false;
        for (PhoneAccountHandle ph : getPhoneAccountRegistrar().getSimPhoneAccounts()) {
            PhoneAccount phAcc = getPhoneAccountRegistrar().getPhoneAccount(ph);
            if (subId != null && subId.equals(ph.getId())
                    && (phAcc != null) && !phAcc.isSet(PhoneAccount.ACTIVE)) {
                changed = true;
                phAcc.setBit(PhoneAccount.ACTIVE);
            } else if (subId != null && !subId.equals(ph.getId())
                    && (phAcc != null) && phAcc.isSet(PhoneAccount.ACTIVE)) {
                changed = true;
                phAcc.unSetBit(PhoneAccount.ACTIVE);
            } else if ((subId == null) && (phAcc != null) && phAcc.isSet(PhoneAccount.ACTIVE)) {
                phAcc.unSetBit(PhoneAccount.ACTIVE);
            }
        }
        if (!changed) {
            Log.d(this, "setActiveSubscription not changed ");
            return;
        } else {
            Log.d(this, "setActiveSubscription changed " );
            for (Call call : mCalls) {
                PhoneAccountHandle ph = call.getTargetPhoneAccount();
                if (ph != null) {
                    call.mIsActiveSub = ph.getId().equals(subId) ? true : false;
                }
                for (CallsManagerListener listener : mListeners) {
                    listener.onCallStateChanged(call, call.getState(), call.getState());
                }
            }
        }
    }

    public String getActiveSubscription() {
        for (PhoneAccountHandle ph : getPhoneAccountRegistrar().getSimPhoneAccounts()) {
            if (getPhoneAccountRegistrar()
                    .getPhoneAccount(ph).isSet(PhoneAccount.ACTIVE)) {
                Log.d(this, "getActiveSubscription: " + ph.getId());
                return ph.getId();
            }
        }
        return null;
    }

    private String getConversationSub() {
        for (PhoneAccountHandle ph : getPhoneAccountRegistrar().getSimPhoneAccounts()) {
            PhoneAccount phAcc = getPhoneAccountRegistrar().getPhoneAccount(ph);
            if (phAcc != null && !phAcc.isSet(PhoneAccount.LCH) &&
                    (getFirstCallWithState(ph.getId(), CallState.ACTIVE, CallState.DIALING,
                        CallState.ON_HOLD) != null)) {
                Log.d(this, "getConversationSub: " + ph.getId());
                return ph.getId();
            }
        }
        return null;
    }

    void manageDsdaInCallTones(boolean isSubSwitch) {
        Log.d(this, " entered manageDsdaInCallTones ");

        // If there is no background active subscription available, stop playing the tones.
        // Do not start/stop LCH/SCH tones when phone is in RINGING state.
        if (getLchSub() != null && !hasRingingCall()) {
            //If sub switch happens re-start the tones with a delay of 100msec.
            if (isSubSwitch) {
                Log.d(this, " manageDsdaInCallTones: re-start playing tones, lch sub = "
                        + getLchSub());
                reStartDsdaInCallTones();
            } else {
                Log.d(this, " entered manageDsdaInCallTones ");
                startDsdaInCallTones();
            }
        } else if (getLchSub() == null) {
            // if there is no sub in Lch state, then stop playing the tones
            stopMSimInCallTones();
        }
    }

    private void reStartDsdaInCallTones() {
        Log.d(this, " reStartDsdaInCallTones");
        stopMSimInCallTones();
        /* Remove any pending PHONE_START_DSDA_INCALL_TONE messages from queue */
        mLchHandler.removeMessages(PHONE_START_DSDA_INCALL_TONE);
        Message message = Message.obtain(mLchHandler, PHONE_START_DSDA_INCALL_TONE);
        mLchHandler.sendMessageDelayed(message, 100);
    }

    /**
     * Returns the first call that it finds with the given states for given subscription.
     * The states are treated as having priority order so that any call with the first
     * state will be returned before any call with states listed later in the parameter list.
     */
    Call getFirstCallWithState(String sub, int... states) {
        for (int currentState : states) {
            // check the foreground first
            if (mForegroundCall != null && mForegroundCall.getState() == currentState
                    && (mForegroundCall.getTargetPhoneAccount() != null)
                    && isSamePhAccIdOrSipId(mForegroundCall.getTargetPhoneAccount().getId(),
                    sub)) {
                return mForegroundCall;
            }

            for (Call call : mCalls) {
                if ((currentState == call.getState()) &&
                        (call.getTargetPhoneAccount() != null) &&
                        (isSamePhAccIdOrSipId(call.getTargetPhoneAccount().getId(), sub))) {
                    return call;
                }
            }
        }
        return null;
    }

    private String getLchSub() {
        for (PhoneAccountHandle ph : getPhoneAccountRegistrar().getSimPhoneAccounts()) {
            PhoneAccount phAcc = getPhoneAccountRegistrar().getPhoneAccount(ph);
            if (phAcc != null && phAcc.isSet(PhoneAccount.LCH)) {
                return ph.getId();
            }
        }
        return null;
    }

    private void playLchDtmf() {
        if (mLchSub != null || mLchHandler.hasMessages(LCH_PLAY_DTMF)) {
            // Ignore any redundant requests to start playing tones
            return;
        }
        mLchSub = getLchSub();
        Log.d(this, " playLchDtmf... lch sub " + mLchSub);
        if (mLchSub == null) return;
        removeAnyPendingDtmfMsgs();
        char c = mContext.getResources()
                .getString(R.string.lch_dtmf_key).charAt(0);
        Call call = getNonRingingLiveCall(mLchSub);
        if (call == null) {
            mLchSub = null;
            return;
        }
        call.playDtmfTone(c);
        // Keep playing LCH DTMF tone to remote party on LCH call, with periodicity
        // "LCH_DTMF_PERIODICITY" until call moves out of LCH.
        mLchHandler.sendMessageDelayed(Message.obtain(mLchHandler, LCH_PLAY_DTMF),
                LCH_DTMF_PERIODICITY);
        mLchHandler.sendMessageDelayed(Message.obtain(mLchHandler, LCH_STOP_DTMF), LCH_DTMF_PERIOD);
    }

    private Call getNonRingingLiveCall(String subId) {
        return getFirstCallWithState(subId, CallState.DIALING,
                CallState.ACTIVE, CallState.ON_HOLD);
    }

    private void stopLchDtmf() {
        if (mLchSub != null) {
            // Ignore any redundant requests to stop playing tones
            Call call = getNonRingingLiveCall(mLchSub);
            Log.d(this, " stopLchDtmf... call: " + call + " mLchSub:" + mLchSub);
            if (call == null) {
                mLchSub = null;
                return;
            }
            call.stopDtmfTone();
        }
        mLchSub = null;
    }

    private void startDsdaInCallTones() {
        if (mLocalCallReminderTonePlayer == null) {
            Log.d(this, " Play local call hold reminder tone ");
            mLocalCallReminderTonePlayer =
                    mPlayerFactory.createPlayer(InCallTonePlayer.TONE_HOLD_RECALL);
            mLocalCallReminderTonePlayer.start();
        }
        if (sSupervisoryCallHoldToneConfig.equals("inband")) {
            // if "persist.radio.sch_tone" is set to "inband", play inband supervisory
            // call hold tone. if set to "dtmf", play the SCH tones
            // over DTMF, don't play SCH tones for anyother value.
            if (mSupervisoryCallHoldTonePlayer == null) {
                Log.d(this, " startDsdaInCallTones: Supervisory call hold tone ");
                mSupervisoryCallHoldTonePlayer =
                        mPlayerFactory.createPlayer(InCallTonePlayer.TONE_SUPERVISORY_CH);
                mSupervisoryCallHoldTonePlayer.start();
            }
        } else if (sSupervisoryCallHoldToneConfig.equals("dtmf")) {
            Log.d(this, " startDsdaInCallTones: Supervisory call hold tone over dtmf ");
            playLchDtmf();
        }
    }

    private void removeAnyPendingDtmfMsgs() {
        mLchHandler.removeMessages(LCH_PLAY_DTMF);
        mLchHandler.removeMessages(LCH_STOP_DTMF);
    }

    protected void stopMSimInCallTones() {
        if (mLocalCallReminderTonePlayer != null) {
            Log.d(this, " stopMSimInCallTones: local call hold reminder tone ");
            mLocalCallReminderTonePlayer.stopTone();
            mLocalCallReminderTonePlayer = null;
        }
        if (mSupervisoryCallHoldTonePlayer != null) {
            Log.d(this, " stopMSimInCallTones: Supervisory call hold tone ");
            mSupervisoryCallHoldTonePlayer.stopTone();
            mSupervisoryCallHoldTonePlayer = null;
        }
        if (sSupervisoryCallHoldToneConfig.equals("dtmf")) {
            Log.d(this, " stopMSimInCallTones: stop SCH Dtmf call hold tone ");
            stopLchDtmf();
            /* Remove any previous dtmf nssages from queue */
            removeAnyPendingDtmfMsgs();
        }
    }

    /**
     * Update the local call hold state for all subscriptions
     * 1 -- if call on local hold, 0 -- if call is not on local hold
     *
     * @param subInConversation is the sub user is currently active in subsription.
     * so if this sub is in LCH, then bring that sub out of LCH.
     */
    private void updateLchStatus(String subInConversation) {
        Call removeFromLch = null;
        Log.d(this, "updateLchStatus subInConversation: " + subInConversation);
        if (subInConversation != null && subInConversation.contains("sip")) {
            return;
        }
        for (PhoneAccountHandle ph : getPhoneAccountRegistrar().getSimPhoneAccounts()) {
            String sub = ph.getId();
            if (sub != null && sub.contains("sip")) {
                Log.d(this, "update lch. Skipping account: " + sub);
                continue;
            }
            PhoneAccount phAcc = getPhoneAccountRegistrar().getPhoneAccount(ph);
            boolean lchState = false;
            if (subInConversation != null && hasActiveOrHoldingCall(sub) &&
                    !sub.equals(subInConversation)) {
                // if sub is not conversation  sub and if it has an active
                // voice call then update lchStatus as Active
                lchState = true;
            }
            // Update state only if the new state is different
            if ((phAcc != null) && (lchState != phAcc.isSet(PhoneAccount.LCH))) {
                Call call = getNonRingingLiveCall(sub);
                Log.d(this, " setLocal Call Hold to  = " + lchState + " sub:" + sub);

                if (call != null) {
                    if (call.getChildCalls().size() > 1) {
                        // Since for a conference call corresponding telephonyconnection doesn't
                        // exist, so send lch request on its child call
                        call = call.getChildCalls().get(0);
                    }
                    if (lchState) {
                        call.setLocalCallHold(true);
                    } else {
                        removeFromLch = call;
                    }
                }
                if (lchState) {
                    phAcc.setBit(PhoneAccount.LCH);
                } else {
                    phAcc.unSetBit(PhoneAccount.LCH);
                }
            }
        }
        if (removeFromLch != null) {
            // Ensure to send LCH disable request at last, to make sure that during switch
            // subscription, both subscriptions not to be in active(non-LCH) at any moment.
            removeFromLch.setLocalCallHold(false);
        }
    }

    void resetCdmaConnectionTime(Call call) {
        call.setConnectTimeMillis(System.currentTimeMillis());
        if (mCalls.contains(call)) {
            for (CallsManagerListener listener : mListeners) {
                listener.onCallStateChanged(call, CallState.ACTIVE, CallState.ACTIVE);
            }
            updateForegroundCall();
        }
    }

    void onMergeFailed(Call call) {
        if (mCalls.contains(call)) {
            for (CallsManagerListener listener : mListeners) {
                listener.onMergeFailed(call);
            }
        }
    }
<<<<<<< HEAD

    protected boolean isCallBlacklisted(Call c) {
        final String number = c.getNumber();
        // See if the number is in the blacklist
        // Result is one of: MATCH_NONE, MATCH_LIST or MATCH_REGEX
        int listType = BlacklistUtils.isListed(mContext, number, BlacklistUtils.BLOCK_CALLS);
        if (listType != BlacklistUtils.MATCH_NONE) {
            // We have a match, set the user and hang up the call and notify
            Log.d(this, "Incoming call from " + number + " blocked.");
            mBlacklistCallNotifier.notifyBlacklistedCall(number,
                    c.getCreationTimeMillis(), listType);
            return true;
        }
        return false;
    }
=======
>>>>>>> a13787c7
}<|MERGE_RESOLUTION|>--- conflicted
+++ resolved
@@ -87,10 +87,7 @@
         void onCanAddCallChanged(boolean canAddCall);
         void onSessionModifyRequestReceived(Call call, VideoProfile videoProfile);
         void onMergeFailed(Call call);
-<<<<<<< HEAD
         void onProcessIncomingCall(Call call);
-=======
->>>>>>> a13787c7
     }
 
     private static final String TAG = "CallsManager";
@@ -147,12 +144,9 @@
     private final CallerInfoAsyncQueryFactory mCallerInfoAsyncQueryFactory;
     private final PhoneAccountRegistrar mPhoneAccountRegistrar;
     private final MissedCallNotifier mMissedCallNotifier;
-<<<<<<< HEAD
+    private final ViceNotificationImpl mViceNotificationImpl;
     private final BlacklistCallNotifier mBlacklistCallNotifier;
     private final CallInfoProvider mCallInfoProvider;
-=======
-    private final ViceNotificationImpl mViceNotificationImpl;
->>>>>>> a13787c7
     private final Set<Call> mLocallyDisconnectingCalls = new HashSet<>();
     private final Set<Call> mPendingCallsToDisconnect = new HashSet<>();
     /* Handler tied to thread in which CallManager was initialized. */
@@ -196,12 +190,9 @@
             HeadsetMediaButtonFactory headsetMediaButtonFactory,
             ProximitySensorManagerFactory proximitySensorManagerFactory,
             InCallWakeLockControllerFactory inCallWakeLockControllerFactory,
-<<<<<<< HEAD
+            ViceNotifier viceNotifier,
             BlacklistCallNotifier blacklistCallNotifier,
             CallInfoProvider callInfoProvider) {
-=======
-            ViceNotifier viceNotifier) {
->>>>>>> a13787c7
         mContext = context;
         mLock = lock;
         mContactsAsyncHelper = contactsAsyncHelper;
@@ -227,12 +218,9 @@
         mConnectionServiceRepository =
                 new ConnectionServiceRepository(mPhoneAccountRegistrar, mContext, mLock, this);
         mInCallWakeLockController = inCallWakeLockControllerFactory.create(context, this);
-<<<<<<< HEAD
+        mViceNotificationImpl = viceNotifier.create(mContext, this);
         
         mCallInfoProvider = callInfoProvider;
-=======
-        mViceNotificationImpl = viceNotifier.create(mContext, this);
->>>>>>> a13787c7
 
         mListeners.add(statusBarNotifier);
         mListeners.add(mCallLogManager);
@@ -299,7 +287,6 @@
     @Override
     public void onSuccessfulIncomingCall(Call incomingCall) {
         Log.d(this, "onSuccessfulIncomingCall");
-<<<<<<< HEAD
 
         if (isCallBlacklisted(incomingCall)) {
             mCallLogManager.logCall(incomingCall, Calls.BLACKLIST_TYPE);
@@ -327,23 +314,6 @@
                 addCall(incomingCall);
                 setActiveSubscription(incomingCall.getTargetPhoneAccount().getId());
             }
-=======
-        setCallState(incomingCall, CallState.RINGING, "successful incoming call");
-
-        if (hasMaximumRingingCalls(incomingCall.getTargetPhoneAccount().getId()) || hasMaximumDialingCalls() ) {
-            incomingCall.reject(false, null);
-            // since the call was not added to the list of calls, we have to call the missed
-            // call notifier and the call logger manually.
-            mMissedCallNotifier.showMissedCallNotification(incomingCall);
-            mCallLogManager.logCall(incomingCall, Calls.MISSED_TYPE);
-        } else {
-            if (TelephonyManager.getDefault().getMultiSimConfiguration()
-                == TelephonyManager.MultiSimVariants.DSDA) {
-                incomingCall.mIsActiveSub = true;
-            }
-            addCall(incomingCall);
-            setActiveSubscription(incomingCall.getTargetPhoneAccount().getId());
->>>>>>> a13787c7
         }
     }
 
@@ -1657,7 +1627,6 @@
                 if (call.getParentCall() != null) {
                     continue;
                 }
-<<<<<<< HEAD
 
                 PhoneAccountHandle ph = call.getTargetPhoneAccount();
                 if (ph != null && ph.getId().equals(lchSub)) continue;
@@ -1668,26 +1637,10 @@
                 }
 
                 // If only call in call list is held call it's also a foreground call
-                if (mCalls.size() == 1 && call.getState() == CallState.ON_HOLD) {
-                    newForegroundCall = call;
-                }
-
-=======
-
-                PhoneAccountHandle ph = call.getTargetPhoneAccount();
-                if (ph != null && ph.getId().equals(lchSub)) continue;
-                // Active calls have priority.
-                if (call.isActive()) {
-                    newForegroundCall = call;
-                    break;
-                }
-
-                // If only call in call list is held call it's also a foreground call
                 if (getNumTopLevelCalls() == 1 && call.getState() == CallState.ON_HOLD) {
                     newForegroundCall = call;
                 }
 
->>>>>>> a13787c7
                 if ((call.isAlive() && call.getState() != CallState.ON_HOLD)
                      || call.getState() == CallState.RINGING) {
                     newForegroundCall = call;
@@ -1717,11 +1670,7 @@
                 }
 
                 // If only call in call list is held call it's also a foreground call
-<<<<<<< HEAD
-                if (mCalls.size() == 1 && call.getState() == CallState.ON_HOLD) {
-=======
                 if (getNumTopLevelCalls() == 1 && call.getState() == CallState.ON_HOLD) {
->>>>>>> a13787c7
                     newForegroundCall = call;
                 }
 
@@ -1731,6 +1680,16 @@
                     // Don't break in case there's an active call that has priority.
                 }
             }
+        }
+
+        /* In the case where there are 2 calls, when the Hold button is pressed for active
+         * call, as an intermediate state we would have both calls in held state before
+         * the background call is moved to active state. In such an intermediate stage
+         * updating the newForegroundCall to null causes issues with abandoning audio
+         * focus. Skip updating the foreground call with null in such cases. */
+        if (newForegroundCall == null && getFirstCallWithState(CallState.ON_HOLD) != null) {
+            Log.v(this, "Skip updating foreground call in intermediate stage");
+            newForegroundCall = mForegroundCall;
         }
 
         /* In the case where there are 2 calls, when the Hold button is pressed for active
@@ -2443,7 +2402,6 @@
             }
         }
     }
-<<<<<<< HEAD
 
     protected boolean isCallBlacklisted(Call c) {
         final String number = c.getNumber();
@@ -2459,6 +2417,4 @@
         }
         return false;
     }
-=======
->>>>>>> a13787c7
 }