--- conflicted
+++ resolved
@@ -24,11 +24,8 @@
 import android.os.IInterface;
 import android.os.Process;
 import android.os.UserHandle;
-<<<<<<< HEAD
-=======
 import android.text.TextUtils;
 import android.util.ArraySet;
->>>>>>> 787ab2d6
 
 import com.android.internal.util.Preconditions;
 
@@ -186,11 +183,7 @@
      */
     protected ServiceBinder(String serviceAction, ComponentName componentName, Context context,
             UserHandle userHandle) {
-<<<<<<< HEAD
-        Preconditions.checkState(!Strings.isNullOrEmpty(serviceAction));
-=======
         Preconditions.checkState(!TextUtils.isEmpty(serviceAction));
->>>>>>> 787ab2d6
         Preconditions.checkNotNull(componentName);
 
         mContext = context;
