/*
 * Copyright 2014, The Android Open Source Project
 *
 * Licensed under the Apache License, Version 2.0 (the "License");
 * you may not use this file except in compliance with the License.
 * You may obtain a copy of the License at
 *
 *     http://www.apache.org/licenses/LICENSE-2.0
 *
 * Unless required by applicable law or agreed to in writing, software
 * distributed under the License is distributed on an "AS IS" BASIS,
 * WITHOUT WARRANTIES OR CONDITIONS OF ANY KIND, either express or implied.
 * See the License for the specific language governing permissions and
 * limitations under the License.
 */

package com.android.server.telecom;

import android.content.ComponentName;
import android.content.Context;
import android.net.Uri;
import android.os.Binder;
import android.os.Bundle;
import android.os.IBinder;
import android.os.RemoteException;
import android.os.UserHandle;
import android.telecom.CallAudioState;
import android.telecom.Connection;
import android.telecom.ConnectionRequest;
import android.telecom.ConnectionService;
import android.telecom.DisconnectCause;
import android.telecom.GatewayInfo;
import android.telecom.ParcelableConference;
import android.telecom.ParcelableConnection;
import android.telecom.PhoneAccountHandle;
import android.telecom.StatusHints;
import android.telecom.TelecomManager;
import android.telecom.VideoProfile;
import android.telephony.TelephonyManager;

import com.android.internal.telecom.IConnectionService;
import com.android.internal.telecom.IConnectionServiceAdapter;
import com.android.internal.telecom.IVideoProvider;
import com.android.internal.telecom.RemoteServiceCallback;
import com.android.internal.util.Preconditions;

import java.util.ArrayList;
import java.util.Collections;
import java.util.HashMap;
import java.util.List;
import java.util.Map;
import java.util.Set;
import java.util.concurrent.ConcurrentHashMap;

/**
 * Wrapper for {@link IConnectionService}s, handles binding to {@link IConnectionService} and keeps
 * track of when the object can safely be unbound. Other classes should not use
 * {@link IConnectionService} directly and instead should use this class to invoke methods of
 * {@link IConnectionService}.
 */
final class ConnectionServiceWrapper extends ServiceBinder {

    private final class Adapter extends IConnectionServiceAdapter.Stub {

        @Override
        public void handleCreateConnectionComplete(
                String callId,
                ConnectionRequest request,
                ParcelableConnection connection) {
            long token = Binder.clearCallingIdentity();
            try {
                synchronized (mLock) {
                    logIncoming("handleCreateConnectionComplete %s", callId);
                    if (mCallIdMapper.isValidCallId(callId)) {
                        ConnectionServiceWrapper.this
                                .handleCreateConnectionComplete(callId, request, connection);
                    }
                }
            } finally {
                Binder.restoreCallingIdentity(token);
            }
        }

        @Override
        public void setActive(String callId) {
            long token = Binder.clearCallingIdentity();
            try {
                synchronized (mLock) {
                    logIncoming("setActive %s", callId);
                    if (mCallIdMapper.isValidCallId(callId) || mCallIdMapper
                            .isValidConferenceId(callId)) {
                        Call call = mCallIdMapper.getCall(callId);
                        if (call != null) {
                            mCallsManager.markCallAsActive(call);
                        } else {
                            // Log.w(this, "setActive, unknown call id: %s", msg.obj);
                        }
                    }
                }
            } finally {
                Binder.restoreCallingIdentity(token);
            }
        }

        @Override
        public void setRinging(String callId) {
            long token = Binder.clearCallingIdentity();
            try {
                synchronized (mLock) {
                    logIncoming("setRinging %s", callId);
                    if (mCallIdMapper.isValidCallId(callId)) {
                        Call call = mCallIdMapper.getCall(callId);
                        if (call != null) {
                            mCallsManager.markCallAsRinging(call);
                        } else {
                            // Log.w(this, "setRinging, unknown call id: %s", msg.obj);
                        }
                    }
                }
            } finally {
                Binder.restoreCallingIdentity(token);
            }
        }

        @Override
        public void resetCdmaConnectionTime(String callId) {
            long token = Binder.clearCallingIdentity();
            try {
                synchronized (mLock) {
                    logIncoming("resetCdmaConnectionTime %s", callId);
                    if (mCallIdMapper.isValidCallId(callId) ||
                            mCallIdMapper.isValidConferenceId(callId)) {
                        Call call = mCallIdMapper.getCall(callId);
                        if (call != null) {
                            mCallsManager.resetCdmaConnectionTime(call);
                        } else {
                            // Log.w(this, "resetCdmaConnectionTime, unknown call id: %s", msg.obj);
                        }
                    }
                }
            } finally {
                Binder.restoreCallingIdentity(token);
            }
        }

        @Override
        public void setVideoProvider(String callId, IVideoProvider videoProvider) {
            long token = Binder.clearCallingIdentity();
            try {
                synchronized (mLock) {
                    logIncoming("setVideoProvider %s", callId);
                    if (mCallIdMapper.isValidCallId(callId)
                            || mCallIdMapper.isValidConferenceId(callId)) {
                        Call call = mCallIdMapper.getCall(callId);
                        if (call != null) {
                            call.setVideoProvider(videoProvider);
                        }
                    }
                }
            } finally {
                Binder.restoreCallingIdentity(token);
            }
        }

        @Override
        public void setDialing(String callId) {
            long token = Binder.clearCallingIdentity();
            try {
                synchronized (mLock) {
                    logIncoming("setDialing %s", callId);
                    if (mCallIdMapper.isValidCallId(callId)) {
                        Call call = mCallIdMapper.getCall(callId);
                        if (call != null) {
                            mCallsManager.markCallAsDialing(call);
                        } else {
                            // Log.w(this, "setDialing, unknown call id: %s", msg.obj);
                        }
                    }
                }
            } finally {
                Binder.restoreCallingIdentity(token);
            }
        }

        @Override
        public void setDisconnected(String callId, DisconnectCause disconnectCause) {
            long token = Binder.clearCallingIdentity();
            try {
                synchronized (mLock) {
                    logIncoming("setDisconnected %s %s", callId, disconnectCause);
                    if (mCallIdMapper.isValidCallId(callId) || mCallIdMapper
                            .isValidConferenceId(callId)) {
                        Call call = mCallIdMapper.getCall(callId);
                        Log.d(this, "disconnect call %s %s", disconnectCause, call);
                        if (call != null) {
                            mCallsManager.markCallAsDisconnected(call, disconnectCause);
                        } else {
                            // Log.w(this, "setDisconnected, unknown call id: %s", args.arg1);
                        }
                    }
                }
            } finally {
                Binder.restoreCallingIdentity(token);
            }
        }

        @Override
        public void setOnHold(String callId) {
            long token = Binder.clearCallingIdentity();
            try {
                synchronized (mLock) {
                    logIncoming("setOnHold %s", callId);
                    if (mCallIdMapper.isValidCallId(callId) || mCallIdMapper
                            .isValidConferenceId(callId)) {
                        Call call = mCallIdMapper.getCall(callId);
                        if (call != null) {
                            mCallsManager.markCallAsOnHold(call);
                        } else {
                            // Log.w(this, "setOnHold, unknown call id: %s", msg.obj);
                        }
                    }
                }
            } finally {
                Binder.restoreCallingIdentity(token);
            }
        }

        @Override
        public void setRingbackRequested(String callId, boolean ringback) {
            long token = Binder.clearCallingIdentity();
            try {
                synchronized (mLock) {
                    logIncoming("setRingbackRequested %s %b", callId, ringback);
                    if (mCallIdMapper.isValidCallId(callId)) {
                        Call call = mCallIdMapper.getCall(callId);
                        if (call != null) {
                            call.setRingbackRequested(ringback);
                        } else {
                            // Log.w(this, "setRingback, unknown call id: %s", args.arg1);
                        }
                    }
                }
            } finally {
                Binder.restoreCallingIdentity(token);
            }
        }

        @Override
        public void removeCall(String callId) {
            long token = Binder.clearCallingIdentity();
            try {
                synchronized (mLock) {
                    logIncoming("removeCall %s", callId);
                    if (mCallIdMapper.isValidCallId(callId) || mCallIdMapper
                            .isValidConferenceId(callId)) {
                        Call call = mCallIdMapper.getCall(callId);
                        if (call != null) {
                            if (call.isAlive()) {
                                mCallsManager.markCallAsDisconnected(
                                        call, new DisconnectCause(DisconnectCause.REMOTE));
                            } else {
                                mCallsManager.markCallAsRemoved(call);
                            }
                        }
                    }
                }
            } finally {
                Binder.restoreCallingIdentity(token);
            }
        }

        @Override
        public void setConnectionCapabilities(String callId, int connectionCapabilities) {
            long token = Binder.clearCallingIdentity();
            try {
                synchronized (mLock) {
                    logIncoming("setConnectionCapabilities %s %d", callId, connectionCapabilities);
                    if (mCallIdMapper.isValidCallId(callId) || mCallIdMapper
                            .isValidConferenceId(callId)) {
                        Call call = mCallIdMapper.getCall(callId);
                        if (call != null) {
                            call.setConnectionCapabilities(connectionCapabilities);
                        } else {
                            // Log.w(ConnectionServiceWrapper.this,
                            // "setConnectionCapabilities, unknown call id: %s", msg.obj);
                        }
                    }
                }
            } finally {
                Binder.restoreCallingIdentity(token);
            }
        }

        @Override
        public void setConnectionProperties(String callId, int connectionProperties) {
            long token = Binder.clearCallingIdentity();
            try {
                synchronized (mLock) {
                    logIncoming("setConnectionProperties %s %d", callId, connectionProperties);
                    if (mCallIdMapper.isValidCallId(callId) || mCallIdMapper
                            .isValidConferenceId(callId)) {
                        Call call = mCallIdMapper.getCall(callId);
                        if (call != null) {
                            call.setConnectionProperties(connectionProperties);
                        } else {
                            // Log.w(ConnectionServiceWrapper.this,
                            // "setConnectionProperties, unknown call id: %s", msg.obj);
                        }
                    }
                }
            } finally {
                Binder.restoreCallingIdentity(token);
            }
        }

        @Override
        public void setIsConferenced(String callId, String conferenceCallId) {
            long token = Binder.clearCallingIdentity();
            try {
                synchronized (mLock) {
                    logIncoming("setIsConferenced %s %s", callId, conferenceCallId);
                    Call childCall = mCallIdMapper.getCall(callId);
                    if (childCall != null) {
                        if (conferenceCallId == null) {
                            Log.d(this, "unsetting parent: %s", conferenceCallId);
                            childCall.setParentCall(null);
                        } else {
                            Call conferenceCall = mCallIdMapper.getCall(conferenceCallId);
                            if (conferenceCall.getTargetPhoneAccount() == null) {
                                PhoneAccountHandle ph = childCall.getTargetPhoneAccount();
                                conferenceCall.setTargetPhoneAccount(ph);
                            }
                            childCall.setParentCall(conferenceCall);
                        }
                    } else {
                        // Log.w(this, "setIsConferenced, unknown call id: %s", args.arg1);
                    }
                }
            } finally {
                Binder.restoreCallingIdentity(token);
            }
        }

        @Override
        public void setConferenceMergeFailed(String callId) {
            long token = Binder.clearCallingIdentity();
            try {
                synchronized (mLock) {
                    logIncoming("setConferenceMergeFailed %s", callId);
                    if (mCallIdMapper.isValidCallId(callId)) {
                        // TODO: we should move the UI for indication a merge failure here
                        // from CallNotifier.onSuppServiceFailed(). This way the InCallUI can
                        // deliver the message anyway that they want. b/20530631.
                        Call call = mCallIdMapper.getCall(callId);
                        if (call != null) {
                            // Just refresh the connection capabilities so that the UI
                            // is forced to reenable the merge button as the capability
                            // is still on the connection. Note when b/20530631 is fixed, we need
                            // to revisit this fix to remove this hacky way of unhiding the merge
                            // button (side effect of reprocessing the capabilities) and plumb
                            // the failure event all the way to InCallUI instead of stopping
                            // it here. That way we can also handle the UI of notifying that
                            // the merged has failed.
<<<<<<< HEAD
=======
                            Bundle extras = call.getExtras();
                            extras.putInt("MergeFail", new java.util.Random().nextInt());
                            call.setExtras(extras);
>>>>>>> a13787c7
                            mCallsManager.onMergeFailed(call);
                        } else {
                            Log.w(this, "setConferenceMergeFailed, unknown call id: %s", callId);
                        }
                    }

                }
            } finally {
                Binder.restoreCallingIdentity(token);
            }
        }

        @Override
        public void addConferenceCall(String callId, ParcelableConference parcelableConference) {
            long token = Binder.clearCallingIdentity();
            try {
                synchronized (mLock) {
                    if (mCallIdMapper.getCall(callId) != null) {
                        Log.w(this, "Attempting to add a conference call using an existing " +
                                "call id %s", callId);
                        return;
                    }

                    // Make sure that there's at least one valid call. For remote connections
                    // we'll get a add conference msg from both the remote connection service
                    // and from the real connection service.
                    boolean hasValidCalls = false;
                    for (String connId : parcelableConference.getConnectionIds()) {
                        if (mCallIdMapper.getCall(connId) != null) {
                            hasValidCalls = true;
                        }
                    }
                    // But don't bail out if the connection count is 0, because that is a valid
                    // IMS conference state.
                    if (!hasValidCalls && parcelableConference.getConnectionIds().size() > 0) {
                        Log.d(this, "Attempting to add a conference with no valid calls");
                        return;
                    }

                    // need to create a new Call
                    PhoneAccountHandle phAcc = null;
                    if (parcelableConference != null &&
                            parcelableConference.getPhoneAccount() != null) {
                        phAcc = parcelableConference.getPhoneAccount();
                    }
                    Call conferenceCall = mCallsManager.createConferenceCall(
                            phAcc, parcelableConference);
                    mCallIdMapper.addCall(conferenceCall, callId);
                    conferenceCall.setConnectionService(ConnectionServiceWrapper.this);

                    Log.d(this, "adding children to conference %s phAcc %s",
                            parcelableConference.getConnectionIds(), phAcc);
                    for (String connId : parcelableConference.getConnectionIds()) {
                        Call childCall = mCallIdMapper.getCall(connId);
                        Log.d(this, "found child: %s", connId);
                        if (childCall != null) {
                            childCall.setParentCall(conferenceCall);
                        }
                    }
                }
            } finally {
                Binder.restoreCallingIdentity(token);
            }
        }

        @Override
        public void onPostDialWait(String callId, String remaining) throws RemoteException {
            long token = Binder.clearCallingIdentity();
            try {
                synchronized (mLock) {
                    logIncoming("onPostDialWait %s %s", callId, remaining);
                    if (mCallIdMapper.isValidCallId(callId)) {
                        Call call = mCallIdMapper.getCall(callId);
                        if (call != null) {
                            call.onPostDialWait(remaining);
                        } else {
                            // Log.w(this, "onPostDialWait, unknown call id: %s", args.arg1);
                        }
                    }
                }
            } finally {
                Binder.restoreCallingIdentity(token);
            }
        }

        @Override
        public void onPostDialChar(String callId, char nextChar) throws RemoteException {
            long token = Binder.clearCallingIdentity();
            try {
                synchronized (mLock) {
                    logIncoming("onPostDialChar %s %s", callId, nextChar);
                    if (mCallIdMapper.isValidCallId(callId)) {
                        Call call = mCallIdMapper.getCall(callId);
                        if (call != null) {
                            call.onPostDialChar(nextChar);
                        } else {
                            // Log.w(this, "onPostDialChar, unknown call id: %s", args.arg1);
                        }
                    }
                }
            } finally {
                Binder.restoreCallingIdentity(token);
            }
        }

        @Override
        public void queryRemoteConnectionServices(RemoteServiceCallback callback) {
            long token = Binder.clearCallingIdentity();
            try {
                synchronized (mLock) {
                    logIncoming("queryRemoteConnectionServices %s", callback);
                    ConnectionServiceWrapper.this.queryRemoteConnectionServices(callback);
                }
            } finally {
                Binder.restoreCallingIdentity(token);
            }
        }

        @Override
        public void setVideoState(String callId, int videoState) {
            long token = Binder.clearCallingIdentity();
            try {
                synchronized (mLock) {
                    logIncoming("setVideoState %s %d", callId, videoState);
                    if (mCallIdMapper.isValidCallId(callId)
                            || mCallIdMapper.isValidConferenceId(callId)) {
                        Call call = mCallIdMapper.getCall(callId);
                        if (call != null) {
                            call.setVideoState(videoState);
                        }
                    }
                }
            } finally {
                Binder.restoreCallingIdentity(token);
            }
        }

        @Override
        public void setIsVoipAudioMode(String callId, boolean isVoip) {
            long token = Binder.clearCallingIdentity();
            try {
                synchronized (mLock) {
                    logIncoming("setIsVoipAudioMode %s %b", callId, isVoip);
                    if (mCallIdMapper.isValidCallId(callId)) {
                        Call call = mCallIdMapper.getCall(callId);
                        if (call != null) {
                            call.setIsVoipAudioMode(isVoip);
                        }
                    }
                }
            } finally {
                Binder.restoreCallingIdentity(token);
            }
        }

        @Override
        public void setStatusHints(String callId, StatusHints statusHints) {
            long token = Binder.clearCallingIdentity();
            try {
                synchronized (mLock) {
                    logIncoming("setStatusHints %s %s", callId, statusHints);
                    if (mCallIdMapper.isValidCallId(callId)
                            || mCallIdMapper.isValidConferenceId(callId)) {
                        Call call = mCallIdMapper.getCall(callId);
                        if (call != null) {
                            call.setStatusHints(statusHints);
                        }
                    }
                }
            } finally {
                Binder.restoreCallingIdentity(token);
            }
        }

        @Override
        public void setExtras(String callId, Bundle extras) {
            long token = Binder.clearCallingIdentity();
            try {
                synchronized(mLock) {
                    logIncoming("setExtras %s %s", callId, extras);
                    if (mCallIdMapper.isValidCallId(callId)
                            || mCallIdMapper.isValidConferenceId(callId)) {
                        Call call = mCallIdMapper.getCall(callId);
                        if (call != null && extras != null) {
<<<<<<< HEAD
                            if (extras.getParcelable(EMR_DIAL_ACCOUNT) instanceof
                                    PhoneAccountHandle) {
                                PhoneAccountHandle account = extras.
                                        getParcelable(EMR_DIAL_ACCOUNT);
=======
                            if (extras.getParcelable(TelephonyManager.EMR_DIAL_ACCOUNT) instanceof
                                    PhoneAccountHandle) {
                                PhoneAccountHandle account = extras.
                                        getParcelable(TelephonyManager.EMR_DIAL_ACCOUNT);
>>>>>>> a13787c7
                                Log.d(this, "setTargetPhoneAccount, account = " + account);
                                call.setTargetPhoneAccount(account);
                            }
                            call.setExtras(extras);
                        }
                    }
                }
            } finally {
                Binder.restoreCallingIdentity(token);
            }
        }

        @Override
        public void setAddress(String callId, Uri address, int presentation) {
            long token = Binder.clearCallingIdentity();
            try {
                synchronized (mLock) {
                    logIncoming("setAddress %s %s %d", callId, address, presentation);
                    if (mCallIdMapper.isValidCallId(callId)) {
                        Call call = mCallIdMapper.getCall(callId);
                        if (call != null) {
                            call.setHandle(address, presentation);
                        }
                    }
                }
            } finally {
                Binder.restoreCallingIdentity(token);
            }
        }

        @Override
        public void setCallerDisplayName(
                String callId, String callerDisplayName, int presentation) {
            long token = Binder.clearCallingIdentity();
            try {
                synchronized (mLock) {
                    logIncoming("setCallerDisplayName %s %s %d", callId, callerDisplayName,
                            presentation);
                    if (mCallIdMapper.isValidCallId(callId)) {
                        Call call = mCallIdMapper.getCall(callId);
                        if (call != null) {
                            call.setCallerDisplayName(callerDisplayName, presentation);
                        }
                    }
                }
            } finally {
                Binder.restoreCallingIdentity(token);
            }
        }

        @Override
        public void setConferenceableConnections(
                String callId, List<String> conferenceableCallIds) {
            long token = Binder.clearCallingIdentity();
            try {
                synchronized (mLock) {
                    logIncoming("setConferenceableConnections %s %s", callId,
                            conferenceableCallIds);
                    if (mCallIdMapper.isValidCallId(callId) ||
                            mCallIdMapper.isValidConferenceId(callId)) {
                        Call call = mCallIdMapper.getCall(callId);
                        if (call != null) {
                            List<Call> conferenceableCalls =
                                    new ArrayList<>(conferenceableCallIds.size());
                            for (String otherId : conferenceableCallIds) {
                                Call otherCall = mCallIdMapper.getCall(otherId);
                                if (otherCall != null && otherCall != call) {
                                    conferenceableCalls.add(otherCall);
                                }
                            }
                            call.setConferenceableCalls(conferenceableCalls);
                        }
                    }
                }
            } finally {
                Binder.restoreCallingIdentity(token);
            }
        }

        @Override
        public void addExistingConnection(String callId, ParcelableConnection connection) {
            long token = Binder.clearCallingIdentity();
            try {
                synchronized (mLock) {
                    logIncoming("addExistingConnection  %s %s", callId, connection);
                    Call existingCall = mCallsManager
                            .createCallForExistingConnection(callId, connection);
                    mCallIdMapper.addCall(existingCall, callId);
                    existingCall.setConnectionService(ConnectionServiceWrapper.this);
                }
            } finally {
                Binder.restoreCallingIdentity(token);
            }
        }
    }

    private final Adapter mAdapter = new Adapter();
    private final CallIdMapper mCallIdMapper = new CallIdMapper("ConnectionService");
    private final Map<String, CreateConnectionResponse> mPendingResponses = new HashMap<>();

    private Binder2 mBinder = new Binder2();
    private IConnectionService mServiceInterface;
    private final ConnectionServiceRepository mConnectionServiceRepository;
    private final PhoneAccountRegistrar mPhoneAccountRegistrar;
    private final CallsManager mCallsManager;
    private static final String EMR_DIAL_ACCOUNT = "emr_dial_account";

    /**
     * Creates a connection service.
     *
     * @param componentName The component name of the service with which to bind.
     * @param connectionServiceRepository Connection service repository.
     * @param phoneAccountRegistrar Phone account registrar
     * @param callsManager Calls manager
     * @param context The context.
     * @param userHandle The {@link UserHandle} to use when binding.
     */
    ConnectionServiceWrapper(
            ComponentName componentName,
            ConnectionServiceRepository connectionServiceRepository,
            PhoneAccountRegistrar phoneAccountRegistrar,
            CallsManager callsManager,
            Context context,
            TelecomSystem.SyncRoot lock,
            UserHandle userHandle) {
        super(ConnectionService.SERVICE_INTERFACE, componentName, context, lock, userHandle);
        mConnectionServiceRepository = connectionServiceRepository;
        phoneAccountRegistrar.addListener(new PhoneAccountRegistrar.Listener() {
            // TODO -- Upon changes to PhoneAccountRegistrar, need to re-wire connections
            // To do this, we must proxy remote ConnectionService objects
        });
        mPhoneAccountRegistrar = phoneAccountRegistrar;
        mCallsManager = callsManager;
    }

    /** See {@link IConnectionService#addConnectionServiceAdapter}. */
    private void addConnectionServiceAdapter(IConnectionServiceAdapter adapter) {
        if (isServiceValid("addConnectionServiceAdapter")) {
            try {
                logOutgoing("addConnectionServiceAdapter %s", adapter);
                mServiceInterface.addConnectionServiceAdapter(adapter);
            } catch (RemoteException e) {
            }
        }
    }

    /**
     * Creates a new connection for a new outgoing call or to attach to an existing incoming call.
     */
    void createConnection(final Call call, final CreateConnectionResponse response) {
        Log.d(this, "createConnection(%s) via %s.", call, getComponentName());
        BindCallback callback = new BindCallback() {
            @Override
            public void onSuccess() {
                String callId = mCallIdMapper.getCallId(call);
                mPendingResponses.put(callId, response);

                GatewayInfo gatewayInfo = call.getGatewayInfo();
                Bundle extras = call.getIntentExtras();
                if (gatewayInfo != null && gatewayInfo.getGatewayProviderPackageName() != null &&
                        gatewayInfo.getOriginalAddress() != null) {
                    extras = (Bundle) extras.clone();
                    extras.putString(
                            TelecomManager.GATEWAY_PROVIDER_PACKAGE,
                            gatewayInfo.getGatewayProviderPackageName());
                    extras.putParcelable(
                            TelecomManager.GATEWAY_ORIGINAL_ADDRESS,
                            gatewayInfo.getOriginalAddress());
                }

                Log.event(call, Log.Events.START_CONNECTION, Log.piiHandle(call.getHandle()));
                try {
                    mServiceInterface.createConnection(
                            call.getConnectionManagerPhoneAccount(),
                            callId,
                            new ConnectionRequest(
                                    call.getTargetPhoneAccount(),
                                    call.getHandle(),
                                    extras,
                                    call.getVideoState()),
                            call.isIncoming(),
                            call.isUnknown());
                } catch (RemoteException e) {
                    Log.e(this, e, "Failure to createConnection -- %s", getComponentName());
                    mPendingResponses.remove(callId).handleCreateConnectionFailure(
                            new DisconnectCause(DisconnectCause.ERROR, e.toString()));
                }
            }

            @Override
            public void onFailure() {
                Log.e(this, new Exception(), "Failure to call %s", getComponentName());
                response.handleCreateConnectionFailure(new DisconnectCause(DisconnectCause.ERROR));
            }
        };

        mBinder.bind(callback, call);
    }

    /** @see IConnectionService#abort(String) */
    void abort(Call call) {
        // Clear out any pending outgoing call data
        final String callId = mCallIdMapper.getCallId(call);

        // If still bound, tell the connection service to abort.
        if (callId != null && isServiceValid("abort")) {
            try {
                logOutgoing("abort %s", callId);
                mServiceInterface.abort(callId);
            } catch (RemoteException e) {
            }
        }

        removeCall(call, new DisconnectCause(DisconnectCause.LOCAL));
    }

    /** @see IConnectionService#hold(String) */
    void hold(Call call) {
        final String callId = mCallIdMapper.getCallId(call);
        if (callId != null && isServiceValid("hold")) {
            try {
                logOutgoing("hold %s", callId);
                mServiceInterface.hold(callId);
            } catch (RemoteException e) {
            }
        }
    }

    /** @see IConnectionService#unhold(String) */
    void unhold(Call call) {
        final String callId = mCallIdMapper.getCallId(call);
        if (callId != null && isServiceValid("unhold")) {
            try {
                logOutgoing("unhold %s", callId);
                mServiceInterface.unhold(callId);
            } catch (RemoteException e) {
            }
        }
    }

    /** @see IConnectionService#onCallAudioStateChanged(String,CallAudioState) */
    void onCallAudioStateChanged(Call activeCall, CallAudioState audioState) {
        final String callId = mCallIdMapper.getCallId(activeCall);
        if (callId != null && isServiceValid("onCallAudioStateChanged")) {
            try {
                logOutgoing("onCallAudioStateChanged %s %s", callId, audioState);
                mServiceInterface.onCallAudioStateChanged(callId, audioState);
            } catch (RemoteException e) {
            }
        }
    }

    /** @see IConnectionService#disconnect(String) */
    void disconnect(Call call) {
        final String callId = mCallIdMapper.getCallId(call);
        if (callId != null && isServiceValid("disconnect")) {
            try {
                logOutgoing("disconnect %s", callId);
                mServiceInterface.disconnect(callId);
            } catch (RemoteException e) {
            }
        }
    }

    /** @see IConnectionService#answer(String) */
    void answer(Call call, int videoState) {
        final String callId = mCallIdMapper.getCallId(call);
        if (callId != null && isServiceValid("answer")) {
            try {
                logOutgoing("answer %s %d", callId, videoState);
                if (VideoProfile.isAudioOnly(videoState)) {
                    mServiceInterface.answer(callId);
                } else {
                    mServiceInterface.answerVideo(callId, videoState);
                }
            } catch (RemoteException e) {
            }
        }
    }

    /** @see IConnectionService#reject(String) */
    void reject(Call call) {
        final String callId = mCallIdMapper.getCallId(call);
        if (callId != null && isServiceValid("reject")) {
            try {
                logOutgoing("reject %s", callId);
                mServiceInterface.reject(callId);
            } catch (RemoteException e) {
            }
        }
    }

    /** @see IConnectionService#playDtmfTone(String,char) */
    void playDtmfTone(Call call, char digit) {
        final String callId = mCallIdMapper.getCallId(call);
        if (callId != null && isServiceValid("playDtmfTone")) {
            try {
                logOutgoing("playDtmfTone %s %c", callId, digit);
                mServiceInterface.playDtmfTone(callId, digit);
            } catch (RemoteException e) {
            }
        }
    }

    /** @see ConnectionService#setLocalCallHold(String,int) */
    void setLocalCallHold(Call call, boolean lchStatus) {
        final String callId = mCallIdMapper.getCallId(call);
        if (callId != null && isServiceValid("SetLocalCallHold")) {
            try {
                logOutgoing("SetLocalCallHold %s %b", mCallIdMapper.getCallId(call), lchStatus);
                mServiceInterface.setLocalCallHold(mCallIdMapper.getCallId(call), lchStatus);
            } catch (RemoteException e) {
            }
        }
    }

    /** @see IConnectionService#stopDtmfTone(String) */
    void stopDtmfTone(Call call) {
        final String callId = mCallIdMapper.getCallId(call);
        if (callId != null && isServiceValid("stopDtmfTone")) {
            try {
                logOutgoing("stopDtmfTone %s",callId);
                mServiceInterface.stopDtmfTone(callId);
            } catch (RemoteException e) {
            }
        }
    }

    void addCall(Call call) {
        if (mCallIdMapper.getCallId(call) == null) {
            mCallIdMapper.addCall(call);
        }
    }

    /**
     * Associates newCall with this connection service by replacing callToReplace.
     */
    void replaceCall(Call newCall, Call callToReplace) {
        Preconditions.checkState(callToReplace.getConnectionService() == this);
        mCallIdMapper.replaceCall(newCall, callToReplace);
    }

    void removeCall(Call call) {
        removeCall(call, new DisconnectCause(DisconnectCause.ERROR));
    }

    void removeCall(String callId, DisconnectCause disconnectCause) {
        CreateConnectionResponse response = mPendingResponses.remove(callId);
        if (response != null) {
            response.handleCreateConnectionFailure(disconnectCause);
        }

        mCallIdMapper.removeCall(callId);
    }

    void removeCall(Call call, DisconnectCause disconnectCause) {
        CreateConnectionResponse response = mPendingResponses.remove(mCallIdMapper.getCallId(call));
        if (response != null) {
            response.handleCreateConnectionFailure(disconnectCause);
        }

        mCallIdMapper.removeCall(call);
    }

    void onPostDialContinue(Call call, boolean proceed) {
        final String callId = mCallIdMapper.getCallId(call);
        if (callId != null && isServiceValid("onPostDialContinue")) {
            try {
                logOutgoing("onPostDialContinue %s %b", callId, proceed);
                mServiceInterface.onPostDialContinue(callId, proceed);
            } catch (RemoteException ignored) {
            }
        }
    }

    void conference(final Call call, Call otherCall) {
        final String callId = mCallIdMapper.getCallId(call);
        final String otherCallId = mCallIdMapper.getCallId(otherCall);
        if (callId != null && otherCallId != null && isServiceValid("conference")) {
            try {
                logOutgoing("conference %s %s", callId, otherCallId);
                mServiceInterface.conference(callId, otherCallId);
            } catch (RemoteException ignored) {
            }
        }
    }

    void splitFromConference(Call call) {
        final String callId = mCallIdMapper.getCallId(call);
        if (callId != null && isServiceValid("splitFromConference")) {
            try {
                logOutgoing("splitFromConference %s", callId);
                mServiceInterface.splitFromConference(callId);
            } catch (RemoteException ignored) {
            }
        }
    }

    void addParticipantWithConference(Call call, String recipients) {
        final String callId = mCallIdMapper.getCallId(call);
            if (isServiceValid("addParticipantWithConference")) {
                try {
                    logOutgoing("addParticipantWithConference %s, %s", recipients, callId);
                    mServiceInterface.addParticipantWithConference(callId, recipients);
                } catch (RemoteException ignored) {
                }
        }
    }

    void mergeConference(Call call) {
        final String callId = mCallIdMapper.getCallId(call);
        if (callId != null && isServiceValid("mergeConference")) {
            try {
                logOutgoing("mergeConference %s", callId);
                mServiceInterface.mergeConference(callId);
            } catch (RemoteException ignored) {
            }
        }
    }

    void swapConference(Call call) {
        final String callId = mCallIdMapper.getCallId(call);
        if (callId != null && isServiceValid("swapConference")) {
            try {
                logOutgoing("swapConference %s", callId);
                mServiceInterface.swapConference(callId);
            } catch (RemoteException ignored) {
            }
        }
    }

    /** {@inheritDoc} */
    @Override
    protected void setServiceInterface(IBinder binder) {
        if (binder == null) {
            // We have lost our service connection. Notify the world that this service is done.
            // We must notify the adapter before CallsManager. The adapter will force any pending
            // outgoing calls to try the next service. This needs to happen before CallsManager
            // tries to clean up any calls still associated with this service.
            handleConnectionServiceDeath();
            mCallsManager.handleConnectionServiceDeath(this);
            mServiceInterface = null;
        } else {
            mServiceInterface = IConnectionService.Stub.asInterface(binder);
            addConnectionServiceAdapter(mAdapter);
        }
    }

    private void handleCreateConnectionComplete(
            String callId,
            ConnectionRequest request,
            ParcelableConnection connection) {
        // TODO: Note we are not using parameter "request", which is a side effect of our tacit
        // assumption that we have at most one outgoing connection attempt per ConnectionService.
        // This may not continue to be the case.
        if (connection.getState() == Connection.STATE_DISCONNECTED) {
            // A connection that begins in the DISCONNECTED state is an indication of
            // failure to connect; we handle all failures uniformly
            removeCall(callId, connection.getDisconnectCause());
        } else {
            // Successful connection
            if (mPendingResponses.containsKey(callId)) {
                mPendingResponses.remove(callId)
                        .handleCreateConnectionSuccess(mCallIdMapper, connection);
            }
        }
    }

    /**
     * Called when the associated connection service dies.
     */
    private void handleConnectionServiceDeath() {
        if (!mPendingResponses.isEmpty()) {
            CreateConnectionResponse[] responses = mPendingResponses.values().toArray(
                    new CreateConnectionResponse[mPendingResponses.values().size()]);
            mPendingResponses.clear();
            for (int i = 0; i < responses.length; i++) {
                responses[i].handleCreateConnectionFailure(
                        new DisconnectCause(DisconnectCause.ERROR));
            }
        }
        mCallIdMapper.clear();
    }

    private void logIncoming(String msg, Object... params) {
        Log.d(this, "ConnectionService -> Telecom: " + msg, params);
    }

    private void logOutgoing(String msg, Object... params) {
        Log.d(this, "Telecom -> ConnectionService: " + msg, params);
    }

    private void queryRemoteConnectionServices(final RemoteServiceCallback callback) {
        // Only give remote connection services to this connection service if it is listed as
        // the connection manager.
        PhoneAccountHandle simCallManager = mPhoneAccountRegistrar.getSimCallManager();
        Log.d(this, "queryRemoteConnectionServices finds simCallManager = %s", simCallManager);
        if (simCallManager == null ||
                !simCallManager.getComponentName().equals(getComponentName())) {
            noRemoteServices(callback);
            return;
        }

        // Make a list of ConnectionServices that are listed as being associated with SIM accounts
        final Set<ConnectionServiceWrapper> simServices = Collections.newSetFromMap(
                new ConcurrentHashMap<ConnectionServiceWrapper, Boolean>(8, 0.9f, 1));
        for (PhoneAccountHandle handle : mPhoneAccountRegistrar.getSimPhoneAccounts()) {
            ConnectionServiceWrapper service = mConnectionServiceRepository.getService(
                    handle.getComponentName(), handle.getUserHandle());
            if (service != null) {
                simServices.add(service);
            }
        }

        final List<ComponentName> simServiceComponentNames = new ArrayList<>();
        final List<IBinder> simServiceBinders = new ArrayList<>();

        Log.v(this, "queryRemoteConnectionServices, simServices = %s", simServices);

        for (ConnectionServiceWrapper simService : simServices) {
            if (simService == this) {
                // Only happens in the unlikely case that a SIM service is also a SIM call manager
                continue;
            }

            final ConnectionServiceWrapper currentSimService = simService;

            currentSimService.mBinder.bind(new BindCallback() {
                @Override
                public void onSuccess() {
                    Log.d(this, "Adding simService %s", currentSimService.getComponentName());
                    simServiceComponentNames.add(currentSimService.getComponentName());
                    simServiceBinders.add(currentSimService.mServiceInterface.asBinder());
                    maybeComplete();
                }

                @Override
                public void onFailure() {
                    Log.d(this, "Failed simService %s", currentSimService.getComponentName());
                    // We know maybeComplete() will always be a no-op from now on, so go ahead and
                    // signal failure of the entire request
                    noRemoteServices(callback);
                }

                private void maybeComplete() {
                    if (simServiceComponentNames.size() == simServices.size()) {
                        setRemoteServices(callback, simServiceComponentNames, simServiceBinders);
                    }
                }
            }, null);
        }
    }

    private void setRemoteServices(
            RemoteServiceCallback callback,
            List<ComponentName> componentNames,
            List<IBinder> binders) {
        try {
            callback.onResult(componentNames, binders);
        } catch (RemoteException e) {
            Log.e(this, e, "Contacting ConnectionService %s",
                    ConnectionServiceWrapper.this.getComponentName());
        }
    }

    private void noRemoteServices(RemoteServiceCallback callback) {
        setRemoteServices(callback, Collections.EMPTY_LIST, Collections.EMPTY_LIST);
    }
}<|MERGE_RESOLUTION|>--- conflicted
+++ resolved
@@ -361,12 +361,9 @@
                             // the failure event all the way to InCallUI instead of stopping
                             // it here. That way we can also handle the UI of notifying that
                             // the merged has failed.
-<<<<<<< HEAD
-=======
                             Bundle extras = call.getExtras();
                             extras.putInt("MergeFail", new java.util.Random().nextInt());
                             call.setExtras(extras);
->>>>>>> a13787c7
                             mCallsManager.onMergeFailed(call);
                         } else {
                             Log.w(this, "setConferenceMergeFailed, unknown call id: %s", callId);
@@ -551,17 +548,10 @@
                             || mCallIdMapper.isValidConferenceId(callId)) {
                         Call call = mCallIdMapper.getCall(callId);
                         if (call != null && extras != null) {
-<<<<<<< HEAD
                             if (extras.getParcelable(EMR_DIAL_ACCOUNT) instanceof
                                     PhoneAccountHandle) {
                                 PhoneAccountHandle account = extras.
                                         getParcelable(EMR_DIAL_ACCOUNT);
-=======
-                            if (extras.getParcelable(TelephonyManager.EMR_DIAL_ACCOUNT) instanceof
-                                    PhoneAccountHandle) {
-                                PhoneAccountHandle account = extras.
-                                        getParcelable(TelephonyManager.EMR_DIAL_ACCOUNT);
->>>>>>> a13787c7
                                 Log.d(this, "setTargetPhoneAccount, account = " + account);
                                 call.setTargetPhoneAccount(account);
                             }
