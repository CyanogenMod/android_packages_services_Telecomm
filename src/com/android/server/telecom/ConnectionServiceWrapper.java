/*
 * Copyright 2014, The Android Open Source Project
 *
 * Licensed under the Apache License, Version 2.0 (the "License");
 * you may not use this file except in compliance with the License.
 * You may obtain a copy of the License at
 *
 *     http://www.apache.org/licenses/LICENSE-2.0
 *
 * Unless required by applicable law or agreed to in writing, software
 * distributed under the License is distributed on an "AS IS" BASIS,
 * WITHOUT WARRANTIES OR CONDITIONS OF ANY KIND, either express or implied.
 * See the License for the specific language governing permissions and
 * limitations under the License.
 */

package com.android.server.telecom;

import android.content.ComponentName;
import android.content.Context;
import android.net.Uri;
import android.os.Bundle;
import android.os.IBinder;
import android.os.RemoteException;
import android.os.UserHandle;
import android.telecom.AudioState;
import android.telecom.Connection;
import android.telecom.ConnectionRequest;
import android.telecom.ConnectionService;
import android.telecom.DisconnectCause;
import android.telecom.GatewayInfo;
import android.telecom.ParcelableConference;
import android.telecom.ParcelableConnection;
import android.telecom.PhoneAccount;
import android.telecom.PhoneAccountHandle;
import android.telecom.StatusHints;
import android.telecom.TelecomManager;
import android.telecom.VideoProfile;

import com.android.internal.telecom.IConnectionService;
import com.android.internal.telecom.IConnectionServiceAdapter;
import com.android.internal.telecom.IVideoProvider;
import com.android.internal.telecom.RemoteServiceCallback;
import com.android.internal.util.Preconditions;

import java.util.ArrayList;
import java.util.Collections;
import java.util.HashMap;
import java.util.List;
import java.util.Map;
import java.util.Set;
import java.util.concurrent.ConcurrentHashMap;

/**
 * Wrapper for {@link IConnectionService}s, handles binding to {@link IConnectionService} and keeps
 * track of when the object can safely be unbound. Other classes should not use
 * {@link IConnectionService} directly and instead should use this class to invoke methods of
 * {@link IConnectionService}.
 */
final class ConnectionServiceWrapper extends ServiceBinder {
<<<<<<< HEAD
    private static final int MSG_HANDLE_CREATE_CONNECTION_COMPLETE = 1;
    private static final int MSG_SET_ACTIVE = 2;
    private static final int MSG_SET_RINGING = 3;
    private static final int MSG_SET_DIALING = 4;
    private static final int MSG_SET_DISCONNECTED = 5;
    private static final int MSG_SET_ON_HOLD = 6;
    private static final int MSG_SET_RINGBACK_REQUESTED = 7;
    private static final int MSG_SET_CONNECTION_CAPABILITIES = 8;
    private static final int MSG_SET_IS_CONFERENCED = 9;
    private static final int MSG_ADD_CONFERENCE_CALL = 10;
    private static final int MSG_REMOVE_CALL = 11;
    private static final int MSG_ON_POST_DIAL_WAIT = 12;
    private static final int MSG_QUERY_REMOTE_CALL_SERVICES = 13;
    private static final int MSG_SET_VIDEO_PROVIDER = 14;
    private static final int MSG_SET_IS_VOIP_AUDIO_MODE = 15;
    private static final int MSG_SET_STATUS_HINTS = 16;
    private static final int MSG_SET_ADDRESS = 17;
    private static final int MSG_SET_CALLER_DISPLAY_NAME = 18;
    private static final int MSG_SET_VIDEO_STATE = 19;
    private static final int MSG_SET_CONFERENCEABLE_CONNECTIONS = 20;
    private static final int MSG_ADD_EXISTING_CONNECTION = 21;
    private static final int MSG_ON_POST_DIAL_CHAR = 22;

    private final Handler mHandler = new Handler() {
        @Override
        public void handleMessage(Message msg) {
            Call call;
            switch (msg.what) {
                case MSG_HANDLE_CREATE_CONNECTION_COMPLETE: {
                    SomeArgs args = (SomeArgs) msg.obj;
                    try {
                        String callId = (String) args.arg1;
                        ConnectionRequest request = (ConnectionRequest) args.arg2;
                        ParcelableConnection connection = (ParcelableConnection) args.arg3;
                        handleCreateConnectionComplete(callId, request, connection);
                    } finally {
                        args.recycle();
                    }
                    break;
                }
                case MSG_SET_ACTIVE:
                    call = mCallIdMapper.getCall(msg.obj);
                    if (call != null) {
                        TelecomSystem.getInstance().getCallsManager().markCallAsActive(call);
                    } else {
                        //Log.w(this, "setActive, unknown call id: %s", msg.obj);
                    }
                    break;
                case MSG_SET_RINGING:
                    call = mCallIdMapper.getCall(msg.obj);
                    if (call != null) {
                        TelecomSystem.getInstance().getCallsManager().markCallAsRinging(call);
                    } else {
                        //Log.w(this, "setRinging, unknown call id: %s", msg.obj);
                    }
                    break;
                case MSG_SET_DIALING:
                    call = mCallIdMapper.getCall(msg.obj);
                    if (call != null) {
                        TelecomSystem.getInstance().getCallsManager().markCallAsDialing(call);
                    } else {
                        //Log.w(this, "setDialing, unknown call id: %s", msg.obj);
                    }
                    break;
                case MSG_SET_DISCONNECTED: {
                    SomeArgs args = (SomeArgs) msg.obj;
                    try {
                        call = mCallIdMapper.getCall(args.arg1);
                        DisconnectCause disconnectCause = (DisconnectCause) args.arg2;
                        Log.d(this, "disconnect call %s %s", disconnectCause, call);
                        if (call != null) {
                            TelecomSystem.getInstance().getCallsManager()
                                    .markCallAsDisconnected(call, disconnectCause);
                        } else {
                            //Log.w(this, "setDisconnected, unknown call id: %s", args.arg1);
                        }
                    } finally {
                        args.recycle();
                    }
                    break;
                }
                case MSG_SET_ON_HOLD:
                    call = mCallIdMapper.getCall(msg.obj);
                    if (call != null) {
                        TelecomSystem.getInstance().getCallsManager().markCallAsOnHold(call);
                    } else {
                        //Log.w(this, "setOnHold, unknown call id: %s", msg.obj);
                    }
                    break;
                case MSG_SET_RINGBACK_REQUESTED: {
                    call = mCallIdMapper.getCall(msg.obj);
                    if (call != null) {
                        call.setRingbackRequested(msg.arg1 == 1);
                    } else {
                        //Log.w(this, "setRingback, unknown call id: %s", args.arg1);
                    }
                    break;
                }
                case MSG_SET_CONNECTION_CAPABILITIES: {
                    call = mCallIdMapper.getCall(msg.obj);
                    if (call != null) {
                        call.setConnectionCapabilities(msg.arg1);
                    } else {
                        //Log.w(ConnectionServiceWrapper.this,
                        //      "setConnectionCapabilities, unknown call id: %s", msg.obj);
                    }
                    break;
                }
                case MSG_SET_IS_CONFERENCED: {
                    SomeArgs args = (SomeArgs) msg.obj;
                    try {
                        Call childCall = mCallIdMapper.getCall(args.arg1);
                        Log.d(this, "SET_IS_CONFERENCE: %s %s", args.arg1, args.arg2);
                        if (childCall != null) {
                            String conferenceCallId = (String) args.arg2;
                            if (conferenceCallId == null) {
                                Log.d(this, "unsetting parent: %s", args.arg1);
                                childCall.setParentCall(null);
                            } else {
                                Call conferenceCall = mCallIdMapper.getCall(conferenceCallId);
                                childCall.setParentCall(conferenceCall);
                            }
                        } else {
                            //Log.w(this, "setIsConferenced, unknown call id: %s", args.arg1);
                        }
                    } finally {
                        args.recycle();
                    }
                    break;
                }
                case MSG_ADD_CONFERENCE_CALL: {
                    SomeArgs args = (SomeArgs) msg.obj;
                    try {
                        String id = (String) args.arg1;
                        if (mCallIdMapper.getCall(id) != null) {
                            Log.w(this, "Attempting to add a conference call using an existing " +
                                    "call id %s", id);
                            break;
                        }
                        ParcelableConference parcelableConference =
                                (ParcelableConference) args.arg2;

                        // Make sure that there's at least one valid call. For remote connections
                        // we'll get a add conference msg from both the remote connection service
                        // and from the real connection service.
                        boolean hasValidCalls = false;
                        for (String callId : parcelableConference.getConnectionIds()) {
                            if (mCallIdMapper.getCall(callId) != null) {
                                hasValidCalls = true;
                            }
                        }
                        // But don't bail out if the connection count is 0, because that is a valid
                        // IMS conference state.
                        if (!hasValidCalls && parcelableConference.getConnectionIds().size() > 0) {
                            Log.d(this, "Attempting to add a conference with no valid calls");
                            break;
                        }

                        // need to create a new Call
                        PhoneAccountHandle phAcc = null;
                        if (parcelableConference != null &&
                                parcelableConference.getPhoneAccount() != null) {
                            phAcc = parcelableConference.getPhoneAccount();
                        }
                        Call conferenceCall = TelecomSystem.getInstance().getCallsManager().createConferenceCall(
                                phAcc, parcelableConference);
                        mCallIdMapper.addCall(conferenceCall, id);
                        conferenceCall.setConnectionService(ConnectionServiceWrapper.this);

                        Log.d(this, "adding children to conference %s phAcc %s",
                                parcelableConference.getConnectionIds(), phAcc);
                        for (String callId : parcelableConference.getConnectionIds()) {
                            Call childCall = mCallIdMapper.getCall(callId);
                            Log.d(this, "found child: %s", callId);
                            if (childCall != null) {
                                childCall.setParentCall(conferenceCall);
                            }
                        }
                    } finally {
                        args.recycle();
                    }
                    break;
                }
                case MSG_REMOVE_CALL: {
                    call = mCallIdMapper.getCall(msg.obj);
                    if (call != null) {
                        if (call.isAlive()) {
                            TelecomSystem.getInstance().getCallsManager().markCallAsDisconnected(
                                    call, new DisconnectCause(DisconnectCause.REMOTE));
                        } else {
                            TelecomSystem.getInstance().getCallsManager().markCallAsRemoved(call);
                        }
                    }
                    break;
                }
                case MSG_ON_POST_DIAL_WAIT: {
                    SomeArgs args = (SomeArgs) msg.obj;
                    try {
                        call = mCallIdMapper.getCall(args.arg1);
                        if (call != null) {
                            String remaining = (String) args.arg2;
                            call.onPostDialWait(remaining);
                        } else {
                            //Log.w(this, "onPostDialWait, unknown call id: %s", args.arg1);
                        }
                    } finally {
                        args.recycle();
                    }
                    break;
                }
                case MSG_ON_POST_DIAL_CHAR: {
                    SomeArgs args = (SomeArgs) msg.obj;
                    try {
                        call = mCallIdMapper.getCall(args.arg1);
                        if (call != null) {
                            char nextChar = (char) args.argi1;
                            call.onPostDialChar(nextChar);
                        } else {
                            //Log.w(this, "onPostDialChar, unknown call id: %s", args.arg1);
                        }
                    } finally {
                        args.recycle();
                    }
                    break;
                }
                case MSG_QUERY_REMOTE_CALL_SERVICES: {
                    queryRemoteConnectionServices((RemoteServiceCallback) msg.obj);
                    break;
                }
                case MSG_SET_VIDEO_PROVIDER: {
                    SomeArgs args = (SomeArgs) msg.obj;
                    try {
                        call = mCallIdMapper.getCall(args.arg1);
                        IVideoProvider videoProvider = (IVideoProvider) args.arg2;
                        if (call != null) {
                            call.setVideoProvider(videoProvider);
                        }
                    } finally {
                        args.recycle();
                    }
                    break;
                }
                case MSG_SET_IS_VOIP_AUDIO_MODE: {
                    call = mCallIdMapper.getCall(msg.obj);
                    if (call != null) {
                        call.setIsVoipAudioMode(msg.arg1 == 1);
                    }
                    break;
                }
                case MSG_SET_STATUS_HINTS: {
                    SomeArgs args = (SomeArgs) msg.obj;
                    try {
                        call = mCallIdMapper.getCall(args.arg1);
                        StatusHints statusHints = (StatusHints) args.arg2;
                        if (call != null) {
                            call.setStatusHints(statusHints);
                        }
                    } finally {
                        args.recycle();
                    }
                    break;
                }
                case MSG_SET_ADDRESS: {
                    SomeArgs args = (SomeArgs) msg.obj;
                    try {
                        call = mCallIdMapper.getCall(args.arg1);
                        if (call != null) {
                            call.setHandle((Uri) args.arg2, args.argi1);
                        }
                    } finally {
                        args.recycle();
                    }
                    break;
                }
                case MSG_SET_CALLER_DISPLAY_NAME: {
                    SomeArgs args = (SomeArgs) msg.obj;
                    try {
                        call = mCallIdMapper.getCall(args.arg1);
                        if (call != null) {
                            call.setCallerDisplayName((String) args.arg2, args.argi1);
                        }
                    } finally {
                        args.recycle();
                    }
                    break;
                }
                case MSG_SET_VIDEO_STATE: {
                    call = mCallIdMapper.getCall(msg.obj);
                    if (call != null) {
                        call.setVideoState(msg.arg1);
                    }
                    break;
                }
                case MSG_SET_CONFERENCEABLE_CONNECTIONS: {
                    SomeArgs args = (SomeArgs) msg.obj;
                    try {
                        call = mCallIdMapper.getCall(args.arg1);
                        if (call != null ){
                            @SuppressWarnings("unchecked")
                            List<String> conferenceableIds = (List<String>) args.arg2;
                            List<Call> conferenceableCalls =
                                    new ArrayList<>(conferenceableIds.size());
                            for (String otherId : (List<String>) args.arg2) {
                                Call otherCall = mCallIdMapper.getCall(otherId);
                                if (otherCall != null && otherCall != call) {
                                    conferenceableCalls.add(otherCall);
                                }
                            }
                            call.setConferenceableCalls(conferenceableCalls);
                        }
                    } finally {
                        args.recycle();
                    }
                    break;
                }
                case MSG_ADD_EXISTING_CONNECTION: {
                    SomeArgs args = (SomeArgs) msg.obj;
                    try {
                        String callId = (String)args.arg1;
                        ParcelableConnection connection = (ParcelableConnection)args.arg2;
                        Call existingCall = TelecomSystem.getInstance().getCallsManager()
                                .createCallForExistingConnection(callId,
                                connection);
                        mCallIdMapper.addCall(existingCall, callId);
                        existingCall.setConnectionService(ConnectionServiceWrapper.this);
                    } finally {
                        args.recycle();
                    }
                }
            }
        }
    };
=======
>>>>>>> a247fedc

    private final class Adapter extends IConnectionServiceAdapter.Stub {

        @Override
        public void handleCreateConnectionComplete(
                String callId,
                ConnectionRequest request,
                ParcelableConnection connection) {
            synchronized (mLock) {
                logIncoming("handleCreateConnectionComplete %s", callId);
                if (mCallIdMapper.isValidCallId(callId)) {
                    ConnectionServiceWrapper.this
                            .handleCreateConnectionComplete(callId, request, connection);
                }
            }
        }

        @Override
        public void setActive(String callId) {
            synchronized (mLock) {
                logIncoming("setActive %s", callId);
                if (mCallIdMapper.isValidCallId(callId) || mCallIdMapper
                        .isValidConferenceId(callId)) {
                    Call call = mCallIdMapper.getCall(callId);
                    if (call != null) {
                        mCallsManager.markCallAsActive(call);
                    } else {
                        //Log.w(this, "setActive, unknown call id: %s", msg.obj);
                    }
                }
            }
        }

        @Override
        public void setRinging(String callId) {
            synchronized (mLock) {
                logIncoming("setRinging %s", callId);
                if (mCallIdMapper.isValidCallId(callId)) {
                    Call call = mCallIdMapper.getCall(callId);
                    if (call != null) {
                        mCallsManager.markCallAsRinging(call);
                    } else {
                        //Log.w(this, "setRinging, unknown call id: %s", msg.obj);
                    }
                }
            }
        }

        @Override
        public void setVideoProvider(String callId, IVideoProvider videoProvider) {
            synchronized (mLock) {
                logIncoming("setVideoProvider %s", callId);
                if (mCallIdMapper.isValidCallId(callId)) {
                    Call call = mCallIdMapper.getCall(callId);
                    if (call != null) {
                        call.setVideoProvider(videoProvider);
                    }
                }
            }
        }

        @Override
        public void setDialing(String callId) {
            synchronized (mLock) {
                logIncoming("setDialing %s", callId);
                if (mCallIdMapper.isValidCallId(callId)) {
                    Call call = mCallIdMapper.getCall(callId);
                    if (call != null) {
                        mCallsManager.markCallAsDialing(call);
                    } else {
                        //Log.w(this, "setDialing, unknown call id: %s", msg.obj);
                    }
                }
            }
        }

        @Override
        public void setDisconnected(String callId, DisconnectCause disconnectCause) {
            synchronized (mLock) {
                logIncoming("setDisconnected %s %s", callId, disconnectCause);
                if (mCallIdMapper.isValidCallId(callId) || mCallIdMapper
                        .isValidConferenceId(callId)) {
                    Call call = mCallIdMapper.getCall(callId);
                    Log.d(this, "disconnect call %s %s", disconnectCause, call);
                    if (call != null) {
                        mCallsManager.markCallAsDisconnected(call, disconnectCause);
                    } else {
                        //Log.w(this, "setDisconnected, unknown call id: %s", args.arg1);
                    }
                }
            }
        }

        @Override
        public void setOnHold(String callId) {
            synchronized (mLock) {
                logIncoming("setOnHold %s", callId);
                if (mCallIdMapper.isValidCallId(callId) || mCallIdMapper
                        .isValidConferenceId(callId)) {
                    Call call = mCallIdMapper.getCall(callId);
                    if (call != null) {
                        mCallsManager.markCallAsOnHold(call);
                    } else {
                        //Log.w(this, "setOnHold, unknown call id: %s", msg.obj);
                    }
                }
            }
        }

        @Override
        public void setRingbackRequested(String callId, boolean ringback) {
            synchronized (mLock) {
                logIncoming("setRingbackRequested %s %b", callId, ringback);
                if (mCallIdMapper.isValidCallId(callId)) {
                    Call call = mCallIdMapper.getCall(callId);
                    if (call != null) {
                        call.setRingbackRequested(ringback);
                    } else {
                        //Log.w(this, "setRingback, unknown call id: %s", args.arg1);
                    }
                }
            }
        }

        @Override
        public void removeCall(String callId) {
            synchronized (mLock) {
                logIncoming("removeCall %s", callId);
                if (mCallIdMapper.isValidCallId(callId) || mCallIdMapper
                        .isValidConferenceId(callId)) {
                    Call call = mCallIdMapper.getCall(callId);
                    if (call != null) {
                        if (call.isAlive()) {
                            mCallsManager.markCallAsDisconnected(
                                    call, new DisconnectCause(DisconnectCause.REMOTE));
                        } else {
                            mCallsManager.markCallAsRemoved(call);
                        }
                    }
                }
            }
        }

        @Override
        public void setConnectionCapabilities(String callId, int connectionCapabilities) {
<<<<<<< HEAD
            logIncoming("setConnectionCapabilities %s %d", callId, connectionCapabilities);
            if (mCallIdMapper.isValidCallId(callId) || mCallIdMapper.isValidConferenceId(callId)) {
                mHandler.obtainMessage(
                        MSG_SET_CONNECTION_CAPABILITIES, connectionCapabilities, 0, callId)
                        .sendToTarget();
            } else {
                Log.w(this, "ID not valid for setCallCapabilities");
=======
            synchronized (mLock) {
                logIncoming("setConnectionCapabilities %s %d", callId, connectionCapabilities);
                if (mCallIdMapper.isValidCallId(callId) || mCallIdMapper
                        .isValidConferenceId(callId)) {
                    Call call = mCallIdMapper.getCall(callId);
                    if (call != null) {
                        call.setConnectionCapabilities(connectionCapabilities);
                    } else {
                        //Log.w(ConnectionServiceWrapper.this,
                        //      "setConnectionCapabilities, unknown call id: %s", msg.obj);
                    }
                }
>>>>>>> a247fedc
            }
        }

        @Override
        public void setIsConferenced(String callId, String conferenceCallId) {
            synchronized (mLock) {
                logIncoming("setIsConferenced %s %s", callId, conferenceCallId);
                Call childCall = mCallIdMapper.getCall(callId);
                if (childCall != null) {
                    if (conferenceCallId == null) {
                        Log.d(this, "unsetting parent: %s", conferenceCallId);
                        childCall.setParentCall(null);
                    } else {
                        Call conferenceCall = mCallIdMapper.getCall(conferenceCallId);
                        childCall.setParentCall(conferenceCall);
                    }
                } else {
                    //Log.w(this, "setIsConferenced, unknown call id: %s", args.arg1);
                }
            }
        }

        @Override
        public void addConferenceCall(String callId, ParcelableConference parcelableConference) {
            synchronized (mLock) {
                if (mCallIdMapper.getCall(callId) != null) {
                    Log.w(this, "Attempting to add a conference call using an existing " +
                            "call id %s", callId);
                    return;
                }

                // Make sure that there's at least one valid call. For remote connections
                // we'll get a add conference msg from both the remote connection service
                // and from the real connection service.
                boolean hasValidCalls = false;
                for (String connId : parcelableConference.getConnectionIds()) {
                    if (mCallIdMapper.getCall(connId) != null) {
                        hasValidCalls = true;
                    }
                }
                // But don't bail out if the connection count is 0, because that is a valid
                // IMS conference state.
                if (!hasValidCalls && parcelableConference.getConnectionIds().size() > 0) {
                    Log.d(this, "Attempting to add a conference with no valid calls");
                    return;
                }

                // need to create a new Call
                PhoneAccountHandle phAcc = null;
                if (parcelableConference != null &&
                        parcelableConference.getPhoneAccount() != null) {
                    phAcc = parcelableConference.getPhoneAccount();
                }
                Call conferenceCall = mCallsManager.createConferenceCall(
                        phAcc, parcelableConference);
                mCallIdMapper.addCall(conferenceCall, callId);
                conferenceCall.setConnectionService(ConnectionServiceWrapper.this);

                Log.d(this, "adding children to conference %s phAcc %s",
                        parcelableConference.getConnectionIds(), phAcc);
                for (String connId : parcelableConference.getConnectionIds()) {
                    Call childCall = mCallIdMapper.getCall(connId);
                    Log.d(this, "found child: %s", connId);
                    if (childCall != null) {
                        childCall.setParentCall(conferenceCall);
                    }
                }
            }
        }

        @Override
        public void onPostDialWait(String callId, String remaining) throws RemoteException {
            synchronized (mLock) {
                logIncoming("onPostDialWait %s %s", callId, remaining);
                if (mCallIdMapper.isValidCallId(callId)) {
                    Call call = mCallIdMapper.getCall(callId);
                    if (call != null) {
                        call.onPostDialWait(remaining);
                    } else {
                        //Log.w(this, "onPostDialWait, unknown call id: %s", args.arg1);
                    }
                }
            }
        }

        @Override
        public void onPostDialChar(String callId, char nextChar) throws RemoteException {
            synchronized (mLock) {
                logIncoming("onPostDialChar %s %s", callId, nextChar);
                if (mCallIdMapper.isValidCallId(callId)) {
                    Call call = mCallIdMapper.getCall(callId);
                    if (call != null) {
                        call.onPostDialChar(nextChar);
                    } else {
                        //Log.w(this, "onPostDialChar, unknown call id: %s", args.arg1);
                    }
                }
            }
        }

        @Override
        public void queryRemoteConnectionServices(RemoteServiceCallback callback) {
            synchronized (mLock) {
                logIncoming("queryRemoteConnectionServices %s", callback);
                ConnectionServiceWrapper.this.queryRemoteConnectionServices(callback);
            }
        }

        @Override
        public void setVideoState(String callId, int videoState) {
            synchronized (mLock) {
                logIncoming("setVideoState %s %d", callId, videoState);
                if (mCallIdMapper.isValidCallId(callId)) {
                    Call call = mCallIdMapper.getCall(callId);
                    if (call != null) {
                        call.setVideoState(videoState);
                    }
                }
            }
        }

        @Override
        public void setIsVoipAudioMode(String callId, boolean isVoip) {
            synchronized (mLock) {
                logIncoming("setIsVoipAudioMode %s %b", callId, isVoip);
                if (mCallIdMapper.isValidCallId(callId)) {
                    Call call = mCallIdMapper.getCall(callId);
                    if (call != null) {
                        call.setIsVoipAudioMode(isVoip);
                    }
                }
            }
        }

        @Override
        public void setStatusHints(String callId, StatusHints statusHints) {
            synchronized (mLock) {
                logIncoming("setStatusHints %s %s", callId, statusHints);
                if (mCallIdMapper.isValidCallId(callId)) {
                    Call call = mCallIdMapper.getCall(callId);
                    if (call != null) {
                        call.setStatusHints(statusHints);
                    }
                }
            }
        }

        @Override
        public void setAddress(String callId, Uri address, int presentation) {
            synchronized (mLock) {
                logIncoming("setAddress %s %s %d", callId, address, presentation);
                if (mCallIdMapper.isValidCallId(callId)) {
                    Call call = mCallIdMapper.getCall(callId);
                    if (call != null) {
                        call.setHandle(address, presentation);
                    }
                }
            }
        }

        @Override
        public void setCallerDisplayName(
                String callId, String callerDisplayName, int presentation) {
            synchronized (mLock) {
                logIncoming("setCallerDisplayName %s %s %d", callId, callerDisplayName, presentation);
                if (mCallIdMapper.isValidCallId(callId)) {
                    Call call = mCallIdMapper.getCall(callId);
                    if (call != null) {
                        call.setCallerDisplayName(callerDisplayName, presentation);
                    }
                }
            }
        }

        @Override
        public void setConferenceableConnections(
                String callId, List<String> conferenceableCallIds) {
            synchronized (mLock) {
                logIncoming("setConferenceableConnections %s %s", callId, conferenceableCallIds);
                if (mCallIdMapper.isValidCallId(callId) ||
                        mCallIdMapper.isValidConferenceId(callId)) {
                    Call call = mCallIdMapper.getCall(callId);
                    if (call != null ){
                        List<Call> conferenceableCalls =
                                new ArrayList<>(conferenceableCallIds.size());
                        for (String otherId : conferenceableCallIds) {
                            Call otherCall = mCallIdMapper.getCall(otherId);
                            if (otherCall != null && otherCall != call) {
                                conferenceableCalls.add(otherCall);
                            }
                        }
                        call.setConferenceableCalls(conferenceableCalls);
                    }
                }
            }
        }

        @Override
        public void addExistingConnection(String callId, ParcelableConnection connection) {
            synchronized (mLock) {
                logIncoming("addExistingConnection  %s %s", callId, connection);
                Call existingCall = mCallsManager
                        .createCallForExistingConnection(callId, connection);
                mCallIdMapper.addCall(existingCall, callId);
                existingCall.setConnectionService(ConnectionServiceWrapper.this);
            }
        }
    }

    private final Adapter mAdapter = new Adapter();
    private final CallIdMapper mCallIdMapper = new CallIdMapper("ConnectionService");
    private final Map<String, CreateConnectionResponse> mPendingResponses = new HashMap<>();

    private Binder mBinder = new Binder();
    private IConnectionService mServiceInterface;
    private final ConnectionServiceRepository mConnectionServiceRepository;
    private final PhoneAccountRegistrar mPhoneAccountRegistrar;
    private final CallsManager mCallsManager;

    /**
     * Creates a connection service.
     *
     * @param componentName The component name of the service with which to bind.
     * @param connectionServiceRepository Connection service repository.
     * @param phoneAccountRegistrar Phone account registrar
     * @param callsManager Calls manager
     * @param context The context.
     * @param userHandle The {@link UserHandle} to use when binding.
     */
    ConnectionServiceWrapper(
            ComponentName componentName,
            ConnectionServiceRepository connectionServiceRepository,
            PhoneAccountRegistrar phoneAccountRegistrar,
            CallsManager callsManager,
            Context context,
            TelecomSystem.SyncRoot lock,
            UserHandle userHandle) {
        super(ConnectionService.SERVICE_INTERFACE, componentName, context, lock, userHandle);
        mConnectionServiceRepository = connectionServiceRepository;
        phoneAccountRegistrar.addListener(new PhoneAccountRegistrar.Listener() {
            // TODO -- Upon changes to PhoneAccountRegistrar, need to re-wire connections
            // To do this, we must proxy remote ConnectionService objects
        });
        mPhoneAccountRegistrar = phoneAccountRegistrar;
        mCallsManager = callsManager;
    }

    /** See {@link IConnectionService#addConnectionServiceAdapter}. */
    private void addConnectionServiceAdapter(IConnectionServiceAdapter adapter) {
        if (isServiceValid("addConnectionServiceAdapter")) {
            try {
                logOutgoing("addConnectionServiceAdapter %s", adapter);
                mServiceInterface.addConnectionServiceAdapter(adapter);
            } catch (RemoteException e) {
            }
        }
    }

    /**
     * Creates a new connection for a new outgoing call or to attach to an existing incoming call.
     */
    void createConnection(final Call call, final CreateConnectionResponse response) {
        Log.d(this, "createConnection(%s) via %s.", call, getComponentName());
        BindCallback callback = new BindCallback() {
            @Override
            public void onSuccess() {
                String callId = mCallIdMapper.getCallId(call);
                mPendingResponses.put(callId, response);

                GatewayInfo gatewayInfo = call.getGatewayInfo();
                Bundle extras = call.getExtras();
                if (gatewayInfo != null && gatewayInfo.getGatewayProviderPackageName() != null &&
                        gatewayInfo.getOriginalAddress() != null) {
                    extras = (Bundle) extras.clone();
                    extras.putString(
                            TelecomManager.GATEWAY_PROVIDER_PACKAGE,
                            gatewayInfo.getGatewayProviderPackageName());
                    extras.putParcelable(
                            TelecomManager.GATEWAY_ORIGINAL_ADDRESS,
                            gatewayInfo.getOriginalAddress());
                }

                try {
                    mServiceInterface.createConnection(
                            call.getConnectionManagerPhoneAccount(),
                            callId,
                            new ConnectionRequest(
                                    call.getTargetPhoneAccount(),
                                    call.getHandle(),
                                    extras,
                                    call.getVideoState()),
                            call.isIncoming(),
                            call.isUnknown());
                } catch (RemoteException e) {
                    Log.e(this, e, "Failure to createConnection -- %s", getComponentName());
                    mPendingResponses.remove(callId).handleCreateConnectionFailure(
                            new DisconnectCause(DisconnectCause.ERROR, e.toString()));
                }
            }

            @Override
            public void onFailure() {
                Log.e(this, new Exception(), "Failure to call %s", getComponentName());
                response.handleCreateConnectionFailure(new DisconnectCause(DisconnectCause.ERROR));
            }
        };

        mBinder.bind(callback);
    }

    /** @see IConnectionService#abort(String) */
    void abort(Call call) {
        // Clear out any pending outgoing call data
        final String callId = mCallIdMapper.getCallId(call);

        // If still bound, tell the connection service to abort.
        if (callId != null && isServiceValid("abort")) {
            try {
                logOutgoing("abort %s", callId);
                mServiceInterface.abort(callId);
            } catch (RemoteException e) {
            }
        }

        removeCall(call, new DisconnectCause(DisconnectCause.LOCAL));
    }

    /** @see IConnectionService#hold(String) */
    void hold(Call call) {
        final String callId = mCallIdMapper.getCallId(call);
        if (callId != null && isServiceValid("hold")) {
            try {
                logOutgoing("hold %s", callId);
                mServiceInterface.hold(callId);
            } catch (RemoteException e) {
            }
        }
    }

    /** @see IConnectionService#unhold(String) */
    void unhold(Call call) {
        final String callId = mCallIdMapper.getCallId(call);
        if (callId != null && isServiceValid("unhold")) {
            try {
                logOutgoing("unhold %s", callId);
                mServiceInterface.unhold(callId);
            } catch (RemoteException e) {
            }
        }
    }

    /** @see IConnectionService#onAudioStateChanged(String,AudioState) */
    void onAudioStateChanged(Call activeCall, AudioState audioState) {
        final String callId = mCallIdMapper.getCallId(activeCall);
        if (callId != null && isServiceValid("onAudioStateChanged")) {
            try {
                logOutgoing("onAudioStateChanged %s %s", callId, audioState);
                mServiceInterface.onAudioStateChanged(callId, audioState);
            } catch (RemoteException e) {
            }
        }
    }

    /** @see IConnectionService#disconnect(String) */
    void disconnect(Call call) {
        final String callId = mCallIdMapper.getCallId(call);
        if (callId != null && isServiceValid("disconnect")) {
            try {
                logOutgoing("disconnect %s", callId);
                mServiceInterface.disconnect(callId);
            } catch (RemoteException e) {
            }
        }
    }

    /** @see IConnectionService#answer(String) */
    void answer(Call call, int videoState) {
        final String callId = mCallIdMapper.getCallId(call);
        if (callId != null && isServiceValid("answer")) {
            try {
                logOutgoing("answer %s %d", callId, videoState);
                if (videoState == VideoProfile.VideoState.AUDIO_ONLY) {
                    mServiceInterface.answer(callId);
                } else {
                    mServiceInterface.answerVideo(callId, videoState);
                }
            } catch (RemoteException e) {
            }
        }
    }

    /** @see IConnectionService#reject(String) */
    void reject(Call call) {
        final String callId = mCallIdMapper.getCallId(call);
        if (callId != null && isServiceValid("reject")) {
            try {
                logOutgoing("reject %s", callId);
                mServiceInterface.reject(callId);
            } catch (RemoteException e) {
            }
        }
    }

    /** @see IConnectionService#playDtmfTone(String,char) */
    void playDtmfTone(Call call, char digit) {
        final String callId = mCallIdMapper.getCallId(call);
        if (callId != null && isServiceValid("playDtmfTone")) {
            try {
                logOutgoing("playDtmfTone %s %c", callId, digit);
                mServiceInterface.playDtmfTone(callId, digit);
            } catch (RemoteException e) {
            }
        }
    }

    /** @see IConnectionService#stopDtmfTone(String) */
    void stopDtmfTone(Call call) {
        final String callId = mCallIdMapper.getCallId(call);
        if (callId != null && isServiceValid("stopDtmfTone")) {
            try {
                logOutgoing("stopDtmfTone %s",callId);
                mServiceInterface.stopDtmfTone(callId);
            } catch (RemoteException e) {
            }
        }
    }

    void addCall(Call call) {
        if (mCallIdMapper.getCallId(call) == null) {
            mCallIdMapper.addCall(call);
        }
    }

    /**
     * Associates newCall with this connection service by replacing callToReplace.
     */
    void replaceCall(Call newCall, Call callToReplace) {
        Preconditions.checkState(callToReplace.getConnectionService() == this);
        mCallIdMapper.replaceCall(newCall, callToReplace);
    }

    void removeCall(Call call) {
        removeCall(call, new DisconnectCause(DisconnectCause.ERROR));
    }

    void removeCall(String callId, DisconnectCause disconnectCause) {
        CreateConnectionResponse response = mPendingResponses.remove(callId);
        if (response != null) {
            response.handleCreateConnectionFailure(disconnectCause);
        }

        mCallIdMapper.removeCall(callId);
    }

    void removeCall(Call call, DisconnectCause disconnectCause) {
        CreateConnectionResponse response = mPendingResponses.remove(mCallIdMapper.getCallId(call));
        if (response != null) {
            response.handleCreateConnectionFailure(disconnectCause);
        }

        mCallIdMapper.removeCall(call);
    }

    void onPostDialContinue(Call call, boolean proceed) {
        final String callId = mCallIdMapper.getCallId(call);
        if (callId != null && isServiceValid("onPostDialContinue")) {
            try {
                logOutgoing("onPostDialContinue %s %b", callId, proceed);
                mServiceInterface.onPostDialContinue(callId, proceed);
            } catch (RemoteException ignored) {
            }
        }
    }

    void conference(final Call call, Call otherCall) {
        final String callId = mCallIdMapper.getCallId(call);
        final String otherCallId = mCallIdMapper.getCallId(otherCall);
        if (callId != null && otherCallId != null && isServiceValid("conference")) {
            try {
                logOutgoing("conference %s %s", callId, otherCallId);
                mServiceInterface.conference(callId, otherCallId);
            } catch (RemoteException ignored) {
            }
        }
    }

    void splitFromConference(Call call) {
        final String callId = mCallIdMapper.getCallId(call);
        if (callId != null && isServiceValid("splitFromConference")) {
            try {
                logOutgoing("splitFromConference %s", callId);
                mServiceInterface.splitFromConference(callId);
            } catch (RemoteException ignored) {
            }
        }
    }

    void mergeConference(Call call) {
        final String callId = mCallIdMapper.getCallId(call);
        if (callId != null && isServiceValid("mergeConference")) {
            try {
                logOutgoing("mergeConference %s", callId);
                mServiceInterface.mergeConference(callId);
            } catch (RemoteException ignored) {
            }
        }
    }

    void swapConference(Call call) {
        final String callId = mCallIdMapper.getCallId(call);
        if (callId != null && isServiceValid("swapConference")) {
            try {
                logOutgoing("swapConference %s", callId);
                mServiceInterface.swapConference(callId);
            } catch (RemoteException ignored) {
            }
        }
    }

    /** {@inheritDoc} */
    @Override
    protected void setServiceInterface(IBinder binder) {
        if (binder == null) {
            // We have lost our service connection. Notify the world that this service is done.
            // We must notify the adapter before CallsManager. The adapter will force any pending
            // outgoing calls to try the next service. This needs to happen before CallsManager
            // tries to clean up any calls still associated with this service.
            handleConnectionServiceDeath();
<<<<<<< HEAD
            TelecomSystem.getInstance().getCallsManager().handleConnectionServiceDeath(this);
=======
            mCallsManager.handleConnectionServiceDeath(this);
>>>>>>> a247fedc
            mServiceInterface = null;
        } else {
            mServiceInterface = IConnectionService.Stub.asInterface(binder);
            addConnectionServiceAdapter(mAdapter);
        }
    }

    private void handleCreateConnectionComplete(
            String callId,
            ConnectionRequest request,
            ParcelableConnection connection) {
        // TODO: Note we are not using parameter "request", which is a side effect of our tacit
        // assumption that we have at most one outgoing connection attempt per ConnectionService.
        // This may not continue to be the case.
        if (connection.getState() == Connection.STATE_DISCONNECTED) {
            // A connection that begins in the DISCONNECTED state is an indication of
            // failure to connect; we handle all failures uniformly
            removeCall(callId, connection.getDisconnectCause());
        } else {
            // Successful connection
            if (mPendingResponses.containsKey(callId)) {
                mPendingResponses.remove(callId)
                        .handleCreateConnectionSuccess(mCallIdMapper, connection);
            }
        }
    }

    /**
     * Called when the associated connection service dies.
     */
    private void handleConnectionServiceDeath() {
        if (!mPendingResponses.isEmpty()) {
            CreateConnectionResponse[] responses = mPendingResponses.values().toArray(
                    new CreateConnectionResponse[mPendingResponses.values().size()]);
            mPendingResponses.clear();
            for (int i = 0; i < responses.length; i++) {
                responses[i].handleCreateConnectionFailure(
                        new DisconnectCause(DisconnectCause.ERROR));
            }
        }
        mCallIdMapper.clear();
    }

    private void logIncoming(String msg, Object... params) {
        Log.d(this, "ConnectionService -> Telecom: " + msg, params);
    }

    private void logOutgoing(String msg, Object... params) {
        Log.d(this, "Telecom -> ConnectionService: " + msg, params);
    }

    private void queryRemoteConnectionServices(final RemoteServiceCallback callback) {
        // Only give remote connection services to this connection service if it is listed as
        // the connection manager.
        PhoneAccountHandle simCallManager = mPhoneAccountRegistrar.getSimCallManager();
        Log.d(this, "queryRemoteConnectionServices finds simCallManager = %s", simCallManager);
        if (simCallManager == null ||
                !simCallManager.getComponentName().equals(getComponentName())) {
            noRemoteServices(callback);
            return;
        }

        // Make a list of ConnectionServices that are listed as being associated with SIM accounts
        final Set<ConnectionServiceWrapper> simServices = Collections.newSetFromMap(
                new ConcurrentHashMap<ConnectionServiceWrapper, Boolean>(8, 0.9f, 1));
        for (PhoneAccountHandle handle : mPhoneAccountRegistrar.getCallCapablePhoneAccounts()) {
            PhoneAccount account = mPhoneAccountRegistrar.getPhoneAccount(handle);
            if ((account.getCapabilities() & PhoneAccount.CAPABILITY_SIM_SUBSCRIPTION) != 0) {
                ConnectionServiceWrapper service =
                        mConnectionServiceRepository.getService(handle.getComponentName(),
                                handle.getUserHandle());
                if (service != null) {
                    simServices.add(service);
                }
            }
        }

        final List<ComponentName> simServiceComponentNames = new ArrayList<>();
        final List<IBinder> simServiceBinders = new ArrayList<>();

        Log.v(this, "queryRemoteConnectionServices, simServices = %s", simServices);

        for (ConnectionServiceWrapper simService : simServices) {
            if (simService == this) {
                // Only happens in the unlikely case that a SIM service is also a SIM call manager
                continue;
            }

            final ConnectionServiceWrapper currentSimService = simService;

            currentSimService.mBinder.bind(new BindCallback() {
                @Override
                public void onSuccess() {
                    Log.d(this, "Adding simService %s", currentSimService.getComponentName());
                    simServiceComponentNames.add(currentSimService.getComponentName());
                    simServiceBinders.add(currentSimService.mServiceInterface.asBinder());
                    maybeComplete();
                }

                @Override
                public void onFailure() {
                    Log.d(this, "Failed simService %s", currentSimService.getComponentName());
                    // We know maybeComplete() will always be a no-op from now on, so go ahead and
                    // signal failure of the entire request
                    noRemoteServices(callback);
                }

                private void maybeComplete() {
                    if (simServiceComponentNames.size() == simServices.size()) {
                        setRemoteServices(callback, simServiceComponentNames, simServiceBinders);
                    }
                }
            });
        }
    }

    private void setRemoteServices(
            RemoteServiceCallback callback,
            List<ComponentName> componentNames,
            List<IBinder> binders) {
        try {
            callback.onResult(componentNames, binders);
        } catch (RemoteException e) {
            Log.e(this, e, "Contacting ConnectionService %s",
                    ConnectionServiceWrapper.this.getComponentName());
        }
    }

    private void noRemoteServices(RemoteServiceCallback callback) {
        setRemoteServices(callback, Collections.EMPTY_LIST, Collections.EMPTY_LIST);
    }
}<|MERGE_RESOLUTION|>--- conflicted
+++ resolved
@@ -58,341 +58,6 @@
  * {@link IConnectionService}.
  */
 final class ConnectionServiceWrapper extends ServiceBinder {
-<<<<<<< HEAD
-    private static final int MSG_HANDLE_CREATE_CONNECTION_COMPLETE = 1;
-    private static final int MSG_SET_ACTIVE = 2;
-    private static final int MSG_SET_RINGING = 3;
-    private static final int MSG_SET_DIALING = 4;
-    private static final int MSG_SET_DISCONNECTED = 5;
-    private static final int MSG_SET_ON_HOLD = 6;
-    private static final int MSG_SET_RINGBACK_REQUESTED = 7;
-    private static final int MSG_SET_CONNECTION_CAPABILITIES = 8;
-    private static final int MSG_SET_IS_CONFERENCED = 9;
-    private static final int MSG_ADD_CONFERENCE_CALL = 10;
-    private static final int MSG_REMOVE_CALL = 11;
-    private static final int MSG_ON_POST_DIAL_WAIT = 12;
-    private static final int MSG_QUERY_REMOTE_CALL_SERVICES = 13;
-    private static final int MSG_SET_VIDEO_PROVIDER = 14;
-    private static final int MSG_SET_IS_VOIP_AUDIO_MODE = 15;
-    private static final int MSG_SET_STATUS_HINTS = 16;
-    private static final int MSG_SET_ADDRESS = 17;
-    private static final int MSG_SET_CALLER_DISPLAY_NAME = 18;
-    private static final int MSG_SET_VIDEO_STATE = 19;
-    private static final int MSG_SET_CONFERENCEABLE_CONNECTIONS = 20;
-    private static final int MSG_ADD_EXISTING_CONNECTION = 21;
-    private static final int MSG_ON_POST_DIAL_CHAR = 22;
-
-    private final Handler mHandler = new Handler() {
-        @Override
-        public void handleMessage(Message msg) {
-            Call call;
-            switch (msg.what) {
-                case MSG_HANDLE_CREATE_CONNECTION_COMPLETE: {
-                    SomeArgs args = (SomeArgs) msg.obj;
-                    try {
-                        String callId = (String) args.arg1;
-                        ConnectionRequest request = (ConnectionRequest) args.arg2;
-                        ParcelableConnection connection = (ParcelableConnection) args.arg3;
-                        handleCreateConnectionComplete(callId, request, connection);
-                    } finally {
-                        args.recycle();
-                    }
-                    break;
-                }
-                case MSG_SET_ACTIVE:
-                    call = mCallIdMapper.getCall(msg.obj);
-                    if (call != null) {
-                        TelecomSystem.getInstance().getCallsManager().markCallAsActive(call);
-                    } else {
-                        //Log.w(this, "setActive, unknown call id: %s", msg.obj);
-                    }
-                    break;
-                case MSG_SET_RINGING:
-                    call = mCallIdMapper.getCall(msg.obj);
-                    if (call != null) {
-                        TelecomSystem.getInstance().getCallsManager().markCallAsRinging(call);
-                    } else {
-                        //Log.w(this, "setRinging, unknown call id: %s", msg.obj);
-                    }
-                    break;
-                case MSG_SET_DIALING:
-                    call = mCallIdMapper.getCall(msg.obj);
-                    if (call != null) {
-                        TelecomSystem.getInstance().getCallsManager().markCallAsDialing(call);
-                    } else {
-                        //Log.w(this, "setDialing, unknown call id: %s", msg.obj);
-                    }
-                    break;
-                case MSG_SET_DISCONNECTED: {
-                    SomeArgs args = (SomeArgs) msg.obj;
-                    try {
-                        call = mCallIdMapper.getCall(args.arg1);
-                        DisconnectCause disconnectCause = (DisconnectCause) args.arg2;
-                        Log.d(this, "disconnect call %s %s", disconnectCause, call);
-                        if (call != null) {
-                            TelecomSystem.getInstance().getCallsManager()
-                                    .markCallAsDisconnected(call, disconnectCause);
-                        } else {
-                            //Log.w(this, "setDisconnected, unknown call id: %s", args.arg1);
-                        }
-                    } finally {
-                        args.recycle();
-                    }
-                    break;
-                }
-                case MSG_SET_ON_HOLD:
-                    call = mCallIdMapper.getCall(msg.obj);
-                    if (call != null) {
-                        TelecomSystem.getInstance().getCallsManager().markCallAsOnHold(call);
-                    } else {
-                        //Log.w(this, "setOnHold, unknown call id: %s", msg.obj);
-                    }
-                    break;
-                case MSG_SET_RINGBACK_REQUESTED: {
-                    call = mCallIdMapper.getCall(msg.obj);
-                    if (call != null) {
-                        call.setRingbackRequested(msg.arg1 == 1);
-                    } else {
-                        //Log.w(this, "setRingback, unknown call id: %s", args.arg1);
-                    }
-                    break;
-                }
-                case MSG_SET_CONNECTION_CAPABILITIES: {
-                    call = mCallIdMapper.getCall(msg.obj);
-                    if (call != null) {
-                        call.setConnectionCapabilities(msg.arg1);
-                    } else {
-                        //Log.w(ConnectionServiceWrapper.this,
-                        //      "setConnectionCapabilities, unknown call id: %s", msg.obj);
-                    }
-                    break;
-                }
-                case MSG_SET_IS_CONFERENCED: {
-                    SomeArgs args = (SomeArgs) msg.obj;
-                    try {
-                        Call childCall = mCallIdMapper.getCall(args.arg1);
-                        Log.d(this, "SET_IS_CONFERENCE: %s %s", args.arg1, args.arg2);
-                        if (childCall != null) {
-                            String conferenceCallId = (String) args.arg2;
-                            if (conferenceCallId == null) {
-                                Log.d(this, "unsetting parent: %s", args.arg1);
-                                childCall.setParentCall(null);
-                            } else {
-                                Call conferenceCall = mCallIdMapper.getCall(conferenceCallId);
-                                childCall.setParentCall(conferenceCall);
-                            }
-                        } else {
-                            //Log.w(this, "setIsConferenced, unknown call id: %s", args.arg1);
-                        }
-                    } finally {
-                        args.recycle();
-                    }
-                    break;
-                }
-                case MSG_ADD_CONFERENCE_CALL: {
-                    SomeArgs args = (SomeArgs) msg.obj;
-                    try {
-                        String id = (String) args.arg1;
-                        if (mCallIdMapper.getCall(id) != null) {
-                            Log.w(this, "Attempting to add a conference call using an existing " +
-                                    "call id %s", id);
-                            break;
-                        }
-                        ParcelableConference parcelableConference =
-                                (ParcelableConference) args.arg2;
-
-                        // Make sure that there's at least one valid call. For remote connections
-                        // we'll get a add conference msg from both the remote connection service
-                        // and from the real connection service.
-                        boolean hasValidCalls = false;
-                        for (String callId : parcelableConference.getConnectionIds()) {
-                            if (mCallIdMapper.getCall(callId) != null) {
-                                hasValidCalls = true;
-                            }
-                        }
-                        // But don't bail out if the connection count is 0, because that is a valid
-                        // IMS conference state.
-                        if (!hasValidCalls && parcelableConference.getConnectionIds().size() > 0) {
-                            Log.d(this, "Attempting to add a conference with no valid calls");
-                            break;
-                        }
-
-                        // need to create a new Call
-                        PhoneAccountHandle phAcc = null;
-                        if (parcelableConference != null &&
-                                parcelableConference.getPhoneAccount() != null) {
-                            phAcc = parcelableConference.getPhoneAccount();
-                        }
-                        Call conferenceCall = TelecomSystem.getInstance().getCallsManager().createConferenceCall(
-                                phAcc, parcelableConference);
-                        mCallIdMapper.addCall(conferenceCall, id);
-                        conferenceCall.setConnectionService(ConnectionServiceWrapper.this);
-
-                        Log.d(this, "adding children to conference %s phAcc %s",
-                                parcelableConference.getConnectionIds(), phAcc);
-                        for (String callId : parcelableConference.getConnectionIds()) {
-                            Call childCall = mCallIdMapper.getCall(callId);
-                            Log.d(this, "found child: %s", callId);
-                            if (childCall != null) {
-                                childCall.setParentCall(conferenceCall);
-                            }
-                        }
-                    } finally {
-                        args.recycle();
-                    }
-                    break;
-                }
-                case MSG_REMOVE_CALL: {
-                    call = mCallIdMapper.getCall(msg.obj);
-                    if (call != null) {
-                        if (call.isAlive()) {
-                            TelecomSystem.getInstance().getCallsManager().markCallAsDisconnected(
-                                    call, new DisconnectCause(DisconnectCause.REMOTE));
-                        } else {
-                            TelecomSystem.getInstance().getCallsManager().markCallAsRemoved(call);
-                        }
-                    }
-                    break;
-                }
-                case MSG_ON_POST_DIAL_WAIT: {
-                    SomeArgs args = (SomeArgs) msg.obj;
-                    try {
-                        call = mCallIdMapper.getCall(args.arg1);
-                        if (call != null) {
-                            String remaining = (String) args.arg2;
-                            call.onPostDialWait(remaining);
-                        } else {
-                            //Log.w(this, "onPostDialWait, unknown call id: %s", args.arg1);
-                        }
-                    } finally {
-                        args.recycle();
-                    }
-                    break;
-                }
-                case MSG_ON_POST_DIAL_CHAR: {
-                    SomeArgs args = (SomeArgs) msg.obj;
-                    try {
-                        call = mCallIdMapper.getCall(args.arg1);
-                        if (call != null) {
-                            char nextChar = (char) args.argi1;
-                            call.onPostDialChar(nextChar);
-                        } else {
-                            //Log.w(this, "onPostDialChar, unknown call id: %s", args.arg1);
-                        }
-                    } finally {
-                        args.recycle();
-                    }
-                    break;
-                }
-                case MSG_QUERY_REMOTE_CALL_SERVICES: {
-                    queryRemoteConnectionServices((RemoteServiceCallback) msg.obj);
-                    break;
-                }
-                case MSG_SET_VIDEO_PROVIDER: {
-                    SomeArgs args = (SomeArgs) msg.obj;
-                    try {
-                        call = mCallIdMapper.getCall(args.arg1);
-                        IVideoProvider videoProvider = (IVideoProvider) args.arg2;
-                        if (call != null) {
-                            call.setVideoProvider(videoProvider);
-                        }
-                    } finally {
-                        args.recycle();
-                    }
-                    break;
-                }
-                case MSG_SET_IS_VOIP_AUDIO_MODE: {
-                    call = mCallIdMapper.getCall(msg.obj);
-                    if (call != null) {
-                        call.setIsVoipAudioMode(msg.arg1 == 1);
-                    }
-                    break;
-                }
-                case MSG_SET_STATUS_HINTS: {
-                    SomeArgs args = (SomeArgs) msg.obj;
-                    try {
-                        call = mCallIdMapper.getCall(args.arg1);
-                        StatusHints statusHints = (StatusHints) args.arg2;
-                        if (call != null) {
-                            call.setStatusHints(statusHints);
-                        }
-                    } finally {
-                        args.recycle();
-                    }
-                    break;
-                }
-                case MSG_SET_ADDRESS: {
-                    SomeArgs args = (SomeArgs) msg.obj;
-                    try {
-                        call = mCallIdMapper.getCall(args.arg1);
-                        if (call != null) {
-                            call.setHandle((Uri) args.arg2, args.argi1);
-                        }
-                    } finally {
-                        args.recycle();
-                    }
-                    break;
-                }
-                case MSG_SET_CALLER_DISPLAY_NAME: {
-                    SomeArgs args = (SomeArgs) msg.obj;
-                    try {
-                        call = mCallIdMapper.getCall(args.arg1);
-                        if (call != null) {
-                            call.setCallerDisplayName((String) args.arg2, args.argi1);
-                        }
-                    } finally {
-                        args.recycle();
-                    }
-                    break;
-                }
-                case MSG_SET_VIDEO_STATE: {
-                    call = mCallIdMapper.getCall(msg.obj);
-                    if (call != null) {
-                        call.setVideoState(msg.arg1);
-                    }
-                    break;
-                }
-                case MSG_SET_CONFERENCEABLE_CONNECTIONS: {
-                    SomeArgs args = (SomeArgs) msg.obj;
-                    try {
-                        call = mCallIdMapper.getCall(args.arg1);
-                        if (call != null ){
-                            @SuppressWarnings("unchecked")
-                            List<String> conferenceableIds = (List<String>) args.arg2;
-                            List<Call> conferenceableCalls =
-                                    new ArrayList<>(conferenceableIds.size());
-                            for (String otherId : (List<String>) args.arg2) {
-                                Call otherCall = mCallIdMapper.getCall(otherId);
-                                if (otherCall != null && otherCall != call) {
-                                    conferenceableCalls.add(otherCall);
-                                }
-                            }
-                            call.setConferenceableCalls(conferenceableCalls);
-                        }
-                    } finally {
-                        args.recycle();
-                    }
-                    break;
-                }
-                case MSG_ADD_EXISTING_CONNECTION: {
-                    SomeArgs args = (SomeArgs) msg.obj;
-                    try {
-                        String callId = (String)args.arg1;
-                        ParcelableConnection connection = (ParcelableConnection)args.arg2;
-                        Call existingCall = TelecomSystem.getInstance().getCallsManager()
-                                .createCallForExistingConnection(callId,
-                                connection);
-                        mCallIdMapper.addCall(existingCall, callId);
-                        existingCall.setConnectionService(ConnectionServiceWrapper.this);
-                    } finally {
-                        args.recycle();
-                    }
-                }
-            }
-        }
-    };
-=======
->>>>>>> a247fedc
 
     private final class Adapter extends IConnectionServiceAdapter.Stub {
 
@@ -538,15 +203,6 @@
 
         @Override
         public void setConnectionCapabilities(String callId, int connectionCapabilities) {
-<<<<<<< HEAD
-            logIncoming("setConnectionCapabilities %s %d", callId, connectionCapabilities);
-            if (mCallIdMapper.isValidCallId(callId) || mCallIdMapper.isValidConferenceId(callId)) {
-                mHandler.obtainMessage(
-                        MSG_SET_CONNECTION_CAPABILITIES, connectionCapabilities, 0, callId)
-                        .sendToTarget();
-            } else {
-                Log.w(this, "ID not valid for setCallCapabilities");
-=======
             synchronized (mLock) {
                 logIncoming("setConnectionCapabilities %s %d", callId, connectionCapabilities);
                 if (mCallIdMapper.isValidCallId(callId) || mCallIdMapper
@@ -559,7 +215,6 @@
                         //      "setConnectionCapabilities, unknown call id: %s", msg.obj);
                     }
                 }
->>>>>>> a247fedc
             }
         }
 
@@ -1088,11 +743,7 @@
             // outgoing calls to try the next service. This needs to happen before CallsManager
             // tries to clean up any calls still associated with this service.
             handleConnectionServiceDeath();
-<<<<<<< HEAD
-            TelecomSystem.getInstance().getCallsManager().handleConnectionServiceDeath(this);
-=======
             mCallsManager.handleConnectionServiceDeath(this);
->>>>>>> a247fedc
             mServiceInterface = null;
         } else {
             mServiceInterface = IConnectionService.Stub.asInterface(binder);
