--- conflicted
+++ resolved
@@ -83,14 +83,11 @@
     private static final int MSG_SET_CONFERENCEABLE_CONNECTIONS = 20;
     private static final int MSG_ADD_EXISTING_CONNECTION = 21;
     private static final int MSG_ON_POST_DIAL_CHAR = 22;
-<<<<<<< HEAD
     private static final int MSG_SET_EXTRAS = 23;
     private static final int MSG_SET_DISCONNECTED_WITH_SUPP_NOTIFICATION = 24;
     private static final int MSG_SET_PHONE_ACCOUNT = 25;
     private static final int MSG_SET_CALL_SUBSTATE = 26;
     private static final int MSG_SET_CALL_PROPERTIES = 27;
-=======
->>>>>>> 787ab2d6
 
     private final Handler mHandler = new Handler() {
         @Override
@@ -181,7 +178,6 @@
                     break;
                 }
                 case MSG_SET_CONNECTION_CAPABILITIES: {
-<<<<<<< HEAD
                     call = mCallIdMapper.getCall(msg.obj);
                     if (call != null) {
                         call.setConnectionCapabilities(msg.arg1);
@@ -198,14 +194,6 @@
                     } else {
                         //Log.w(ConnectionServiceWrapper.this,
                         //      "setCallProperties, unknown call id: %s", msg.obj);
-=======
-                    call = mCallIdMapper.getCall(msg.obj);
-                    if (call != null) {
-                        call.setConnectionCapabilities(msg.arg1);
-                    } else {
-                        //Log.w(ConnectionServiceWrapper.this,
-                        //      "setConnectionCapabilities, unknown call id: %s", msg.obj);
->>>>>>> 787ab2d6
                     }
                     break;
                 }
@@ -243,8 +231,6 @@
                         ParcelableConference parcelableConference =
                                 (ParcelableConference) args.arg2;
 
-<<<<<<< HEAD
-=======
                         // Make sure that there's at least one valid call. For remote connections
                         // we'll get a add conference msg from both the remote connection service
                         // and from the real connection service.
@@ -261,7 +247,6 @@
                             break;
                         }
 
->>>>>>> 787ab2d6
                         // need to create a new Call
                         PhoneAccountHandle phAcc = null;
                         if (parcelableConference != null &&
@@ -423,7 +408,6 @@
                     }
                     break;
                 }
-<<<<<<< HEAD
                 case MSG_SET_PHONE_ACCOUNT: {
                     SomeArgs args = (SomeArgs) msg.obj;
                     try {
@@ -446,8 +430,6 @@
                     }
                     break;
                 }
-=======
->>>>>>> 787ab2d6
                 case MSG_ADD_EXISTING_CONNECTION: {
                     SomeArgs args = (SomeArgs) msg.obj;
                     try {
@@ -700,7 +682,6 @@
         }
 
         @Override
-<<<<<<< HEAD
         public void setPhoneAccountHandle(String callId, PhoneAccountHandle pHandle) {
             logIncoming("setPhoneAccountHandle %s %s", callId, pHandle);
             if (mCallIdMapper.isValidCallId(callId)) {
@@ -721,8 +702,6 @@
         }
 
         @Override
-=======
->>>>>>> 787ab2d6
         public void addExistingConnection(String callId, ParcelableConnection connection) {
             logIncoming("addExistingConnection  %s %s", callId, connection);
             SomeArgs args = SomeArgs.obtain();
