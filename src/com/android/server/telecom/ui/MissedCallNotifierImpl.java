/*
 * Copyright 2014, The Android Open Source Project
 *
 * Licensed under the Apache License, Version 2.0 (the "License");
 * you may not use this file except in compliance with the License.
 * You may obtain a copy of the License at
 *
 *     http://www.apache.org/licenses/LICENSE-2.0
 *
 * Unless required by applicable law or agreed to in writing, software
 * distributed under the License is distributed on an "AS IS" BASIS,
 * WITHOUT WARRANTIES OR CONDITIONS OF ANY KIND, either express or implied.
 * See the License for the specific language governing permissions and
 * limitations under the License.
 */

package com.android.server.telecom.ui;

import android.content.ComponentName;
import android.telecom.TelecomManager;
import com.android.server.telecom.Call;
import com.android.server.telecom.CallState;
import com.android.server.telecom.CallerInfoAsyncQueryFactory;
import com.android.server.telecom.CallInfoProvider;
import com.android.server.telecom.CallsManager;
import com.android.server.telecom.CallsManagerListenerBase;
import com.android.server.telecom.Constants;
import com.android.server.telecom.ContactsAsyncHelper;
import com.android.server.telecom.Log;
import com.android.server.telecom.MissedCallInfo;
import com.android.server.telecom.MissedCallNotifier;
import com.android.server.telecom.R;
import com.android.server.telecom.TelecomBroadcastIntentProcessor;
import com.android.server.telecom.TelecomSystem;
import com.android.server.telecom.components.TelecomBroadcastReceiver;

import android.app.Notification;
import android.app.NotificationManager;
import android.app.PendingIntent;
import android.app.TaskStackBuilder;
import android.content.AsyncQueryHandler;
import android.content.BroadcastReceiver;
import android.content.ContentResolver;
import android.content.ContentValues;
import android.content.Context;
import android.content.Intent;
import android.content.IntentFilter;
import android.database.Cursor;
import android.graphics.Bitmap;
import android.graphics.drawable.BitmapDrawable;
import android.graphics.drawable.Drawable;
import android.net.ConnectivityManager;
import android.net.NetworkInfo;
import android.net.Uri;
import android.provider.Settings;
import android.os.AsyncTask;
import android.os.Binder;
import android.os.UserHandle;
import android.provider.CallLog.Calls;
import android.telecom.DisconnectCause;
import android.telecom.PhoneAccount;
import android.telephony.PhoneNumberUtils;
import android.telephony.TelephonyManager;
import android.text.BidiFormatter;
import android.text.SpannableStringBuilder;
import android.text.TextDirectionHeuristics;
import android.text.TextUtils;
import android.text.format.DateUtils;
import android.text.style.RelativeSizeSpan;

<<<<<<< HEAD
import java.util.ArrayList;
import java.util.Collections;
import java.util.List;
=======
import java.lang.Override;
import java.lang.String;
>>>>>>> 818a79f3
import java.util.Locale;
import java.util.concurrent.ExecutorService;
import java.util.concurrent.Executors;

import cyanogenmod.providers.CMSettings;

// TODO: Needed for move to system service: import com.android.internal.R;

/**
 * Creates a notification for calls that the user missed (neither answered nor rejected).
 *
 * TODO: Make TelephonyManager.clearMissedCalls call into this class.
 *
 * TODO: Reduce dependencies in this implementation; remove the need to create a new Call
 *     simply to look up caller metadata, and if possible, make it unnecessary to get a
 *     direct reference to the CallsManager. Try to make this class simply handle the UI
 *     and Android-framework entanglements of missed call notification.
 */
public class MissedCallNotifierImpl extends CallsManagerListenerBase implements MissedCallNotifier {

    private static final String[] CALL_LOG_PROJECTION = new String[] {
        Calls._ID,
        Calls.NUMBER,
        Calls.NUMBER_PRESENTATION,
        Calls.DATE,
        Calls.DURATION,
        Calls.TYPE,
    };

    private static final int CALL_LOG_COLUMN_ID = 0;
    private static final int CALL_LOG_COLUMN_NUMBER = 1;
    private static final int CALL_LOG_COLUMN_NUMBER_PRESENTATION = 2;
    private static final int CALL_LOG_COLUMN_DATE = 3;
    private static final int CALL_LOG_COLUMN_DURATION = 4;
    private static final int CALL_LOG_COLUMN_TYPE = 5;

    private static final int MISSED_CALL_NOTIFICATION_ID = 1;

    // notification light default constants
    public static final int DEFAULT_COLOR = 0xFFFFFF; //White
    public static final int DEFAULT_TIME = 1000; // 1 second

    private final Context mContext;
    private final NotificationManager mNotificationManager;

<<<<<<< HEAD
    private ExecutorService mCallInfoExecutor;
    private CallInfoProvider mCallInfoProvider;
    private boolean mNetworkConnected;
    private final List<MissedCallInfo> mMissedCalls =
            Collections.synchronizedList(new ArrayList<MissedCallInfo>());
=======
    private final ComponentName mNotificationComponent;

    // Used to track the number of missed calls.
    private int mMissedCallCount = 0;
>>>>>>> 818a79f3

    public MissedCallNotifierImpl(Context context, CallInfoProvider callInfoProvider) {
        mContext = context;
        mNotificationManager =
                (NotificationManager) mContext.getSystemService(Context.NOTIFICATION_SERVICE);
<<<<<<< HEAD
        mCallInfoProvider = callInfoProvider;
        registerForNetwork();
=======
        final String notificationComponent = context.getString(R.string.notification_component);

        mNotificationComponent = notificationComponent != null
                ? ComponentName.unflattenFromString(notificationComponent) : null;
>>>>>>> 818a79f3
    }


    private BroadcastReceiver mConnectivityListener = new BroadcastReceiver() {
        @Override
        public void onReceive(Context context, Intent intent) {
            ConnectivityManager connectivityManager = (ConnectivityManager) context
                    .getSystemService(Context.CONNECTIVITY_SERVICE);
            NetworkInfo info = connectivityManager.getActiveNetworkInfo();
            if (info == null || !info.isConnected()) {
                mNetworkConnected = false;
                return;
            }
            mNetworkConnected = true;
            if (!mMissedCalls.isEmpty()) {
                synchronized (mMissedCalls) {
                    for (MissedCallInfo callInfo : mMissedCalls) {
                        if (!callInfo.isFetchRequested()) {
                            fetchCallInfoAsync(callInfo);
                        }
                    }
                }
            }
         }
    };

    private void registerForNetwork() {
        if (mCallInfoProvider.providesCallInfo() && mCallInfoProvider.requiresNetwork()) {
            IntentFilter filter = new IntentFilter();
            filter.addAction(ConnectivityManager.CONNECTIVITY_ACTION);
            mContext.registerReceiver(mConnectivityListener, filter);
       }
   }

   void fetchCallInfoAsync(final MissedCallInfo call) {
        // If there is no network and the provider needs it for
        // lookups, delay the fetching as the connectivity manager
        // receiver will submit tasks upon connectivity
        if (!mNetworkConnected && mCallInfoProvider.requiresNetwork()) {
            return;
        }
        // Don't fetch information for contacts for whom information
        // is already available via contacts provider
        if (call.getCallerInfo() != null && call.getCallerInfo().contactExists) {
            return;
        }
        if (mCallInfoExecutor == null) {
            mCallInfoExecutor = Executors.newSingleThreadExecutor();
        }
        // Marker used to ensure that the network receiver doesn't
        // retrigger requests for those already submitted
        call.setFetchRequested(true);
        mCallInfoExecutor.submit(new Runnable() {
            @Override
            public void run() {
                boolean hasInfo = mCallInfoProvider.updateInfoForCall(call);
                call.setProviderHasInformation(hasInfo);
                // Check if the provider has additional info, and that
                // the call object is still valid
                if (hasInfo && mMissedCalls.contains(call)) {
                    showMissedCallNotificationInternal(call);
                }
            }
        });
    }

    /**
     * Create a system notification for the missed call.
     *
     * @param call The missed call.
     */
    @Override
    public void showMissedCallNotification(Call call) {
        // keep track of the call, keeping list sorted from newest to oldest
        MissedCallInfo missedCallInfo = new MissedCallInfo(call);
        missedCallInfo.setName(getNameForCall(call));
        missedCallInfo.setPhotoVisible(mMissedCalls.size() == 0);
        mMissedCalls.add(0, missedCallInfo);

        if (mCallInfoProvider.providesCallInfo()) {
            fetchCallInfoAsync(missedCallInfo);
        }
        showMissedCallNotificationInternal(missedCallInfo);
     }

    /** {@inheritDoc} */
    @Override
    public void onCallStateChanged(Call call, int oldState, int newState) {
        if (oldState == CallState.RINGING && newState == CallState.DISCONNECTED &&
                call.getDisconnectCause().getCode() == DisconnectCause.MISSED) {
            showMissedCallNotification(call);
        }
    }

    /** Clears missed call notification and marks the call log's missed calls as read. */
    @Override
    public void clearMissedCalls() {
        AsyncTask.execute(new Runnable() {
            @Override
            public void run() {
                // Clear the list of new missed calls from the call log.
                ContentValues values = new ContentValues();
                values.put(Calls.NEW, 0);
                values.put(Calls.IS_READ, 1);
                StringBuilder where = new StringBuilder();
                where.append(Calls.NEW);
                where.append(" = 1 AND ");
                where.append(Calls.TYPE);
                where.append(" = ?");
                try {
                    mContext.getContentResolver().update(Calls.CONTENT_URI, values,
                            where.toString(), new String[]{ Integer.toString(Calls.
                            MISSED_TYPE) });
                } catch (IllegalArgumentException e) {
                    Log.w(this, "ContactsProvider update command failed", e);
                }
            }
        });
        cancelMissedCallNotification();
    }

<<<<<<< HEAD
    private void showMissedCallNotificationInternal(MissedCallInfo call) {
=======
    /**
     * Broadcasts missed call notification to custom component if set.
     * @param number The phone number associated with the notification. null if
     *               no call.
     * @param count The number of calls associated with the notification.
     * @return {@code true} if the broadcast was sent. {@code false} otherwise.
     */
    private boolean sendNotificationCustomComponent(Call call, int count) {
        if (mNotificationComponent != null) {
            Intent intent = new Intent();
            intent.setFlags(Intent.FLAG_RECEIVER_FOREGROUND);
            intent.setComponent(mNotificationComponent);
            intent.setAction(TelecomManager.ACTION_SHOW_MISSED_CALLS_NOTIFICATION);
            intent.putExtra(TelecomManager.EXTRA_NOTIFICATION_COUNT, count);
            intent.putExtra(TelecomManager.EXTRA_NOTIFICATION_PHONE_NUMBER,
                    call != null ? call.getPhoneNumber() : null);
            intent.putExtra(TelecomManager.EXTRA_CLEAR_MISSED_CALLS_INTENT,
                    createClearMissedCallsPendingIntent());


            if (count == 1 && call != null) {
                final Uri handleUri = call.getHandle();
                String handle = handleUri == null ? null : handleUri.getSchemeSpecificPart();

                if (!TextUtils.isEmpty(handle) && !TextUtils.equals(handle,
                        mContext.getString(R.string.handle_restricted))) {
                    intent.putExtra(TelecomManager.EXTRA_CALL_BACK_INTENT,
                            createCallBackPendingIntent(handleUri));
                }
            }

            mContext.sendBroadcast(intent);
            return true;
        }

        return false;
    }

    /**
     * Create a system notification for the missed call.
     *
     * @param call The missed call.
     */
    @Override
    public void showMissedCallNotification(Call call) {
        mMissedCallCount++;

        if (sendNotificationCustomComponent(call, mMissedCallCount)) {
            return;
        }

        final int titleResId;
        final String expandedText;  // The text in the notification's line 1 and 2.

        // Display the first line of the notification:
        // 1 missed call: <caller name || handle>
        // More than 1 missed call: <number of calls> + "missed calls"
        if (mMissedCallCount == 1) {
            titleResId = R.string.notification_missedCallTitle;
            expandedText = getNameForCall(call);
        } else {
            titleResId = R.string.notification_missedCallsTitle;
            expandedText =
                    mContext.getString(R.string.notification_missedCallsMsg, mMissedCallCount);
        }

>>>>>>> 818a79f3
        // Create a public viewable version of the notification, suitable for display when sensitive
        // notification content is hidden.
        Notification.Builder publicBuilder = new Notification.Builder(mContext);
        publicBuilder.setSmallIcon(android.R.drawable.stat_notify_missed_call)
                .setColor(mContext.getResources().getColor(R.color.theme_color))
                .setWhen(call.getCreationTimeMillis())
                // Show "Phone" for notification title.
                .setContentTitle(mContext.getText(R.string.userCallActivityLabel))
                // Notification details shows that there are missed call(s), but does not reveal
                // the missed caller information.
                .setContentIntent(createCallLogPendingIntent())
                .setAutoCancel(true)
                .setDeleteIntent(createClearMissedCallsPendingIntent());

        // Create the notification suitable for display when sensitive information is showing.
        Notification.Builder builder = new Notification.Builder(mContext);
        builder.setSmallIcon(android.R.drawable.stat_notify_missed_call)
                .setColor(mContext.getResources().getColor(R.color.theme_color))
                .setWhen(call.getCreationTimeMillis())
                .setContentIntent(createCallLogPendingIntent())
                .setAutoCancel(true)
                .setDeleteIntent(createClearMissedCallsPendingIntent())
                // Include a public version of the notification to be shown when the missed call
                // notification is shown on the user's lock screen and they have chosen to hide
                // sensitive notification information.
                .setPublicVersion(publicBuilder.build());

        // display the first line of the notification:
       // 1 missed call: call name
        // more than 1 missed call: <number of calls> + "missed calls" (+ list of calls)
        if (mMissedCalls.size() == 1) {
            builder.setContentTitle(mContext.getText(R.string.notification_missedCallTitle));
            builder.setContentText(call.getName());
            builder.setSubText(call.getSummaryText());
            publicBuilder.setContentText(mContext.getText(R.string.notification_missedCallTitle));

        } else {
            String message = mContext.getString(R.string.notification_missedCallsMsg,
                    mMissedCalls.size());

            builder.setContentTitle(mContext.getText(R.string.notification_missedCallsTitle));
            builder.setContentText(message);
            publicBuilder.setContentText(mContext.getText(R.string.notification_missedCallsTitle));

            Notification.InboxStyle style = new Notification.InboxStyle(builder);
            String number = call.getNumber();

            for (MissedCallInfo info : mMissedCalls) {
                style.addLine(formatSingleCallLine(info.getName(), info.getCreationTimeMillis()));

                // only keep number if equal for all calls in order to hide actions
                // if the calls came from different numbers
                if (!TextUtils.equals(number, info.getNumber())) {
                    number = null;
                }
            }
            style.setBigContentTitle(message);
            style.setSummaryText(" ");
            builder.setStyle(style);
        }

        Uri handleUri = call.getHandle();
        String handle = handleUri == null ? null : handleUri.getSchemeSpecificPart();

        // Add additional actions when there is only 1 missed call, like call-back and SMS.
        if (mMissedCalls.size() == 1) {
            Log.d(this, "Add actions with number %s.", Log.piiHandle(handle));

            if (!TextUtils.isEmpty(handle)
                    && !TextUtils.equals(handle, mContext.getString(R.string.handle_restricted))) {
                builder.addAction(R.drawable.ic_phone_24dp,
                        mContext.getString(R.string.notification_missedCall_call_back),
                        createCallBackPendingIntent(handleUri));

                if (canRespondViaSms(call)) {
                    builder.addAction(R.drawable.ic_message_24dp,
                            mContext.getString(R.string.notification_missedCall_message),
                            createSendSmsFromNotificationPendingIntent(handleUri));
                }
            }

            Bitmap photoIcon = call.getPhotoIcon();
            if (photoIcon != null) {
                builder.setLargeIcon(photoIcon);
            } else {
                Drawable photo = call.getPhoto();
                if (photo != null && photo instanceof BitmapDrawable) {
                    builder.setLargeIcon(((BitmapDrawable) photo).getBitmap());
                }
            }
        } else {
            Log.d(this, "Suppress actions. handle: %s, missedCalls: %d.", Log.piiHandle(handle),
                    mMissedCalls.size());
        }

        Notification notification = builder.build();
        configureLedNotification(mContext, notification);

        // Allow providers to update notification before displaying it,
        // for things like badging...etc
        if (call.providerHasInformation()) {
            mCallInfoProvider.updateMissedCallNotification(mMissedCalls, notification);
        }

        Log.i(this, "Adding missed call notification for %s.", call);
        long token = Binder.clearCallingIdentity();
        try {
            mNotificationManager.notifyAsUser(
                    null /* tag */, MISSED_CALL_NOTIFICATION_ID, notification, UserHandle.CURRENT);
        } finally {
            Binder.restoreCallingIdentity(token);
        }
    }

    /** Cancels the "missed call" notification. */
    private void cancelMissedCallNotification() {
<<<<<<< HEAD
        // Reset the list of missed calls
        mMissedCalls.clear();
=======
        // Reset the number of missed calls to 0.
        mMissedCallCount = 0;


        if (sendNotificationCustomComponent(null, mMissedCallCount)) {
            return;
        }

>>>>>>> 818a79f3
        long token = Binder.clearCallingIdentity();
        try {
            mNotificationManager.cancelAsUser(null, MISSED_CALL_NOTIFICATION_ID,
                    UserHandle.CURRENT);
        } finally {
            Binder.restoreCallingIdentity(token);
        }
    }

    private static final RelativeSizeSpan TIME_SPAN = new RelativeSizeSpan(0.7f);

    private CharSequence formatSingleCallLine(String caller, long date) {
        int flags = DateUtils.FORMAT_SHOW_TIME;
        if (!DateUtils.isToday(date)) {
            flags |= DateUtils.FORMAT_SHOW_WEEKDAY;
        }

        SpannableStringBuilder lineBuilder = new SpannableStringBuilder();
        lineBuilder.append(caller);
        lineBuilder.append("  ");

        int timeIndex = lineBuilder.length();
        lineBuilder.append(DateUtils.formatDateTime(mContext, date, flags));
        lineBuilder.setSpan(TIME_SPAN, timeIndex, lineBuilder.length(), 0);

        return lineBuilder;
    }

    /**
     * Returns the name to use in the missed call notification.
     */
    private String getNameForCall(Call call) {
        String handle = call.getHandle() == null ? null : call.getHandle().getSchemeSpecificPart();
        String name = call.getName();

        if (!TextUtils.isEmpty(handle)) {
            String formattedNumber = PhoneNumberUtils.formatNumber(handle,
                    getCurrentCountryIso(mContext));

            // The formatted number will be null if there was a problem formatting it, but we can
            // default to using the unformatted number instead (e.g. a SIP URI may not be able to
            // be formatted.
            if (!TextUtils.isEmpty(formattedNumber)) {
                handle = formattedNumber;
            }
        }

        if (!TextUtils.isEmpty(name) && TextUtils.isGraphic(name)) {
            return name;
        } else if (!TextUtils.isEmpty(handle)) {
            // A handle should always be displayed LTR using {@link BidiFormatter} regardless of the
            // content of the rest of the notification.
            // TODO: Does this apply to SIP addresses?
            BidiFormatter bidiFormatter = BidiFormatter.getInstance();
            return bidiFormatter.unicodeWrap(handle, TextDirectionHeuristics.LTR);
        } else {
            // Use "unknown" if the call is unidentifiable.
            return mContext.getString(R.string.unknown);
        }
    }

    /**
     * @return The ISO 3166-1 two letters country code of the country the user is in based on the
     *      network location.  If the network location does not exist, fall back to the locale
     *      setting.
     */
    private String getCurrentCountryIso(Context context) {
        // Without framework function calls, this seems to be the most accurate location service
        // we can rely on.
        final TelephonyManager telephonyManager =
                (TelephonyManager) context.getSystemService(Context.TELEPHONY_SERVICE);
        String countryIso = telephonyManager.getNetworkCountryIso().toUpperCase();

        if (countryIso == null) {
            countryIso = Locale.getDefault().getCountry();
            Log.w(this, "No CountryDetector; falling back to countryIso based on locale: "
                    + countryIso);
        }
        return countryIso;
    }

    /**
     * Creates a new pending intent that sends the user to the call log.
     *
     * @return The pending intent.
     */
    private PendingIntent createCallLogPendingIntent() {
        Intent intent = new Intent(Intent.ACTION_VIEW, null);
        intent.setType(Calls.CONTENT_TYPE);

        TaskStackBuilder taskStackBuilder = TaskStackBuilder.create(mContext);
        taskStackBuilder.addNextIntent(intent);

        return taskStackBuilder.getPendingIntent(0, 0, null, UserHandle.CURRENT);
    }

    /**
     * Creates an intent to be invoked when the missed call notification is cleared.
     */
    private PendingIntent createClearMissedCallsPendingIntent() {
        return createTelecomPendingIntent(
                TelecomBroadcastIntentProcessor.ACTION_CLEAR_MISSED_CALLS, null);
    }

    /**
     * Creates an intent to be invoked when the user opts to "call back" from the missed call
     * notification.
     *
     * @param handle The handle to call back.
     */
    private PendingIntent createCallBackPendingIntent(Uri handle) {
        return createTelecomPendingIntent(
                TelecomBroadcastIntentProcessor.ACTION_CALL_BACK_FROM_NOTIFICATION, handle);
    }

    /**
     * Creates an intent to be invoked when the user opts to "send sms" from the missed call
     * notification.
     */
    private PendingIntent createSendSmsFromNotificationPendingIntent(Uri handle) {
        return createTelecomPendingIntent(
                TelecomBroadcastIntentProcessor.ACTION_SEND_SMS_FROM_NOTIFICATION,
                Uri.fromParts(Constants.SCHEME_SMSTO, handle.getSchemeSpecificPart(), null));
    }

    /**
     * Creates generic pending intent from the specified parameters to be received by
     * {@link TelecomBroadcastIntentProcessor}.
     *
     * @param action The intent action.
     * @param data The intent data.
     */
    private PendingIntent createTelecomPendingIntent(String action, Uri data) {
        Intent intent = new Intent(action, data, mContext, TelecomBroadcastReceiver.class);
        return PendingIntent.getBroadcast(mContext, 0, intent, 0);
    }

    /**
     * Configures a Notification to emit the blinky message-waiting/
     * missed-call signal.
     */
    private static void configureLedNotification(Context context, Notification notification) {
        ContentResolver resolver = context.getContentResolver();

        boolean lightEnabled = Settings.System.getInt(resolver,
                Settings.System.NOTIFICATION_LIGHT_PULSE, 0) == 1;
        if (!lightEnabled) {
            return;
        }
        notification.flags |= Notification.FLAG_SHOW_LIGHTS;

        // Get Missed call and Voice mail values if they are to be used
        boolean customEnabled = CMSettings.System.getInt(resolver,
                CMSettings.System.NOTIFICATION_LIGHT_PULSE_CUSTOM_ENABLE, 0) == 1;
        if (!customEnabled) {
            notification.defaults |= Notification.DEFAULT_LIGHTS;
            return;
        }

        notification.ledARGB = CMSettings.System.getInt(resolver,
            CMSettings.System.NOTIFICATION_LIGHT_PULSE_CALL_COLOR, DEFAULT_COLOR);
        notification.ledOnMS = CMSettings.System.getInt(resolver,
            CMSettings.System.NOTIFICATION_LIGHT_PULSE_CALL_LED_ON, DEFAULT_TIME);
        notification.ledOffMS = CMSettings.System.getInt(resolver,
            CMSettings.System.NOTIFICATION_LIGHT_PULSE_CALL_LED_OFF, DEFAULT_TIME);
    }

    private boolean canRespondViaSms(MissedCallInfo call) {
        // Only allow respond-via-sms for "tel:" calls.
        return call.getHandle() != null &&
                PhoneAccount.SCHEME_TEL.equals(call.getHandle().getScheme());
    }

    /**
     * Adds the missed call notification on startup if there are unread missed calls.
     */
    @Override
    public void updateOnStartup(
            final TelecomSystem.SyncRoot lock,
            final CallsManager callsManager,
            final ContactsAsyncHelper contactsAsyncHelper,
            final CallerInfoAsyncQueryFactory callerInfoAsyncQueryFactory) {
        Log.d(this, "updateOnStartup()...");

        // instantiate query handler
        AsyncQueryHandler queryHandler = new AsyncQueryHandler(mContext.getContentResolver()) {
            @Override
            protected void onQueryComplete(int token, Object cookie, Cursor cursor) {
                Log.d(MissedCallNotifierImpl.this, "onQueryComplete()...");
                if (cursor != null) {
                    try {
                        while (cursor.moveToNext()) {
                            // Get data about the missed call from the cursor
                            final String handleString = cursor.getString(CALL_LOG_COLUMN_NUMBER);
                            final int presentation =
                                    cursor.getInt(CALL_LOG_COLUMN_NUMBER_PRESENTATION);
                            final long date = cursor.getLong(CALL_LOG_COLUMN_DATE);

                            final Uri handle;
                            if (presentation != Calls.PRESENTATION_ALLOWED
                                    || TextUtils.isEmpty(handleString)) {
                                handle = null;
                            } else {
                                handle = Uri.fromParts(PhoneNumberUtils.isUriNumber(handleString) ?
                                        PhoneAccount.SCHEME_SIP : PhoneAccount.SCHEME_TEL,
                                                handleString, null);
                            }

                            synchronized (lock) {

                                // Convert the data to a call object
                                Call call = new Call(mContext, callsManager, lock,
                                        null, contactsAsyncHelper, callerInfoAsyncQueryFactory,
                                        null, null, null, null, true, false);
                                call.setDisconnectCause(
                                        new DisconnectCause(DisconnectCause.MISSED));
                                call.setState(CallState.DISCONNECTED, "throw away call");
                                call.setCreationTimeMillis(date);

                                // Listen for the update to the caller information before posting
                                // the notification so that we have the contact info and photo.
                                call.addListener(new Call.ListenerBase() {
                                    @Override
                                    public void onCallerInfoChanged(Call call) {
                                        call.removeListener(
                                                this);  // No longer need to listen to call
                                        // changes after the contact info
                                        // is retrieved.
                                        showMissedCallNotification(call);
                                    }
                                });
                                // Set the handle here because that is what triggers the contact
                                // info query.
                                call.setHandle(handle, presentation);
                            }
                        }
                    } finally {
                        cursor.close();
                    }
                }
            }
        };

        // setup query spec, look for all Missed calls that are new.
        StringBuilder where = new StringBuilder("type=");
        where.append(Calls.MISSED_TYPE);
        where.append(" AND new=1");
        where.append(" AND is_read=0");

        // start the query
        queryHandler.startQuery(0, null, Calls.CONTENT_URI, CALL_LOG_PROJECTION,
                where.toString(), null, Calls.DEFAULT_SORT_ORDER);
    }
}<|MERGE_RESOLUTION|>--- conflicted
+++ resolved
@@ -68,14 +68,11 @@
 import android.text.format.DateUtils;
 import android.text.style.RelativeSizeSpan;
 
-<<<<<<< HEAD
+import java.lang.Override;
+import java.lang.String;
 import java.util.ArrayList;
 import java.util.Collections;
 import java.util.List;
-=======
-import java.lang.Override;
-import java.lang.String;
->>>>>>> 818a79f3
 import java.util.Locale;
 import java.util.concurrent.ExecutorService;
 import java.util.concurrent.Executors;
@@ -121,32 +118,24 @@
     private final Context mContext;
     private final NotificationManager mNotificationManager;
 
-<<<<<<< HEAD
     private ExecutorService mCallInfoExecutor;
     private CallInfoProvider mCallInfoProvider;
     private boolean mNetworkConnected;
     private final List<MissedCallInfo> mMissedCalls =
             Collections.synchronizedList(new ArrayList<MissedCallInfo>());
-=======
     private final ComponentName mNotificationComponent;
-
-    // Used to track the number of missed calls.
-    private int mMissedCallCount = 0;
->>>>>>> 818a79f3
 
     public MissedCallNotifierImpl(Context context, CallInfoProvider callInfoProvider) {
         mContext = context;
         mNotificationManager =
                 (NotificationManager) mContext.getSystemService(Context.NOTIFICATION_SERVICE);
-<<<<<<< HEAD
         mCallInfoProvider = callInfoProvider;
         registerForNetwork();
-=======
+
         final String notificationComponent = context.getString(R.string.notification_component);
 
         mNotificationComponent = notificationComponent != null
                 ? ComponentName.unflattenFromString(notificationComponent) : null;
->>>>>>> 818a79f3
     }
 
 
@@ -268,9 +257,6 @@
         cancelMissedCallNotification();
     }
 
-<<<<<<< HEAD
-    private void showMissedCallNotificationInternal(MissedCallInfo call) {
-=======
     /**
      * Broadcasts missed call notification to custom component if set.
      * @param number The phone number associated with the notification. null if
@@ -309,35 +295,7 @@
         return false;
     }
 
-    /**
-     * Create a system notification for the missed call.
-     *
-     * @param call The missed call.
-     */
-    @Override
-    public void showMissedCallNotification(Call call) {
-        mMissedCallCount++;
-
-        if (sendNotificationCustomComponent(call, mMissedCallCount)) {
-            return;
-        }
-
-        final int titleResId;
-        final String expandedText;  // The text in the notification's line 1 and 2.
-
-        // Display the first line of the notification:
-        // 1 missed call: <caller name || handle>
-        // More than 1 missed call: <number of calls> + "missed calls"
-        if (mMissedCallCount == 1) {
-            titleResId = R.string.notification_missedCallTitle;
-            expandedText = getNameForCall(call);
-        } else {
-            titleResId = R.string.notification_missedCallsTitle;
-            expandedText =
-                    mContext.getString(R.string.notification_missedCallsMsg, mMissedCallCount);
-        }
-
->>>>>>> 818a79f3
+    private void showMissedCallNotificationInternal(MissedCallInfo call) {
         // Create a public viewable version of the notification, suitable for display when sensitive
         // notification content is hidden.
         Notification.Builder publicBuilder = new Notification.Builder(mContext);
@@ -454,19 +412,13 @@
 
     /** Cancels the "missed call" notification. */
     private void cancelMissedCallNotification() {
-<<<<<<< HEAD
         // Reset the list of missed calls
         mMissedCalls.clear();
-=======
-        // Reset the number of missed calls to 0.
-        mMissedCallCount = 0;
-
-
-        if (sendNotificationCustomComponent(null, mMissedCallCount)) {
+
+        if (sendNotificationCustomComponent(null, mMissedCalls.size())) {
             return;
         }
 
->>>>>>> 818a79f3
         long token = Binder.clearCallingIdentity();
         try {
             mNotificationManager.cancelAsUser(null, MISSED_CALL_NOTIFICATION_ID,
