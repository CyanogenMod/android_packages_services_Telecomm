--- conflicted
+++ resolved
@@ -260,21 +260,11 @@
                 long token = Binder.clearCallingIdentity();
                 try {
                     Log.i(TAG, "queryPhoneState");
-<<<<<<< HEAD
                     if (isDsdaEnabled() && (mBluetoothDsda != null)) {
                         try {
                             mBluetoothDsda.processQueryPhoneState();
                         } catch (RemoteException e) {
                             Log.i(TAG, "DSDA Service not found exception " + e);
-=======
-                    if (isDsdaEnabled()) {
-                        if (mBluetoothDsda != null) {
-                            try {
-                                mBluetoothDsda.processQueryPhoneState();
-                            } catch (RemoteException e) {
-                                Log.i(TAG, "DSDA Service not found exception " + e);
-                            }
->>>>>>> a13787c7
                         }
                     } else {
                         updateHeadsetWithCallState(true /* force */, null);
@@ -922,11 +912,7 @@
      * @ param call is specified call for which Headset is to be updated.
      */
     private void updateHeadsetWithCallState(boolean force, Call call) {
-<<<<<<< HEAD
         if (isDsdaEnabled() && (call != null) && (mBluetoothDsda != null)) {
-=======
-        if (isDsdaEnabled() && (call != null)) {
->>>>>>> a13787c7
             Log.d(TAG, "DSDA call operation, handle it separately");
             updateDsdaServiceWithCallState(call);
         } else {
@@ -950,17 +936,12 @@
             }
 
             int numActiveCalls = activeCall == null ? 0 : 1;
-<<<<<<< HEAD
-            int numHeldCalls = callsManager.getNumHeldCalls();
-            boolean callsSwitched = (numHeldCalls == 2);
-=======
             int numHeldCalls = mCallsManager.getNumHeldCalls();
             // Intermediate state for GSM calls which are in the process of being swapped.
             // TODO: Should we be hardcoding this value to 2 or should we check if all top level calls
             //       are held?
             boolean callsPendingSwitch = (numHeldCalls == 2);
 
->>>>>>> a13787c7
             // For conference calls which support swapping the active call within the conference
             // (namely CDMA calls) we need to expose that as a held call in order for the BT device
             // to show "swap" and "merge" functionality.
@@ -968,13 +949,8 @@
             if (activeCall != null && activeCall.isConference() &&
                 !activeCall.can(Connection.CAPABILITY_CONFERENCE_HAS_NO_CHILDREN)) {
                 if (activeCall.can(Connection.CAPABILITY_SWAP_CONFERENCE)) {
-<<<<<<< HEAD
-                    // Indicate that BT device should show SWAP command by indicating that there
-                    // is a call on hold, but only if the conference wasn't previously merged.
-=======
                     // Indicate that BT device should show SWAP command by indicating that there is a
                     // call on hold, but only if the conference wasn't previously merged.
->>>>>>> a13787c7
                     numHeldCalls = activeCall.wasConferencePreviouslyMerged() ? 0 : 1;
                 } else if (activeCall.can(Connection.CAPABILITY_MERGE_CONFERENCE)) {
                     numHeldCalls = 1;  // Merge is available, so expose via numHeldCalls.
@@ -992,15 +968,6 @@
             }
 
             if (mBluetoothHeadset != null &&
-<<<<<<< HEAD
-                    (numActiveCalls != mNumActiveCalls ||
-                    numHeldCalls != mNumHeldCalls ||
-                    bluetoothCallState != mBluetoothCallState ||
-                    !TextUtils.equals(ringingAddress, mRingingAddress) ||
-                    ringingAddressType != mRingingAddressType ||
-                    (heldCall != mOldHeldCall && !ignoreHeldCallChange) ||
-                    force) && !callsSwitched) {
-=======
                     (force ||
                             (!callsPendingSwitch &&
                                     (numActiveCalls != mNumActiveCalls ||
@@ -1009,7 +976,6 @@
                                      !TextUtils.equals(ringingAddress, mRingingAddress) ||
                                      ringingAddressType != mRingingAddressType ||
                                      (heldCall != mOldHeldCall && !ignoreHeldCallChange))))) {
->>>>>>> a13787c7
 
                 // If the call is transitioning into the alerting state, send DIALING first.
                 // Some devices expect to see a DIALING state prior to seeing an ALERTING state
