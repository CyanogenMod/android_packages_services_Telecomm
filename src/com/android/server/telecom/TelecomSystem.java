/*
 * Copyright (C) 2014 The Android Open Source Project
 *
 * Licensed under the Apache License, Version 2.0 (the "License");
 * you may not use this file except in compliance with the License.
 * You may obtain a copy of the License at
 *
 *      http://www.apache.org/licenses/LICENSE-2.0
 *
 * Unless required by applicable law or agreed to in writing, software
 * distributed under the License is distributed on an "AS IS" BASIS,
 * WITHOUT WARRANTIES OR CONDITIONS OF ANY KIND, either express or implied.
 * See the License for the specific language governing permissions and
 * limitations under the License.
 */

package com.android.server.telecom;

import com.android.internal.annotations.VisibleForTesting;
import com.android.server.telecom.components.UserCallIntentProcessor;
import com.android.server.telecom.components.UserCallIntentProcessorFactory;
import com.android.server.telecom.ui.MissedCallNotifierImpl.MissedCallNotifierImplFactory;
import com.android.server.telecom.BluetoothPhoneServiceImpl.BluetoothPhoneServiceImplFactory;
import com.android.server.telecom.CallAudioManager.AudioServiceFactory;
import com.android.server.telecom.TelecomServiceImpl.DefaultDialerManagerAdapter;
import com.android.server.telecom.ui.ViceNotificationImpl;

import android.Manifest;
import android.content.BroadcastReceiver;
import android.content.Context;
import android.content.Intent;
import android.content.IntentFilter;
import android.net.Uri;
import android.os.UserHandle;

import java.io.FileNotFoundException;
import java.io.InputStream;

/**
 * Top-level Application class for Telecom.
 */
public final class TelecomSystem {

    /**
     * This interface is implemented by system-instantiated components (e.g., Services and
     * Activity-s) that wish to use the TelecomSystem but would like to be testable. Such a
     * component should implement the getTelecomSystem() method to return the global singleton,
     * and use its own method. Tests can subclass the component to return a non-singleton.
     *
     * A refactoring goal for Telecom is to limit use of the TelecomSystem singleton to those
     * system-instantiated components, and have all other parts of the system just take all their
     * dependencies as explicit arguments to their constructor or other methods.
     */
    public interface Component {
        TelecomSystem getTelecomSystem();
    }


    /**
     * Tagging interface for the object used for synchronizing multi-threaded operations in
     * the Telecom system.
     */
    public interface SyncRoot {
    }

    private static final IntentFilter USER_SWITCHED_FILTER =
            new IntentFilter(Intent.ACTION_USER_SWITCHED);

    private static final IntentFilter USER_STARTING_FILTER =
            new IntentFilter(Intent.ACTION_USER_STARTING);

    /** Intent filter for dialer secret codes. */
    private static final IntentFilter DIALER_SECRET_CODE_FILTER;

    /**
     * Initializes the dialer secret code intent filter.  Setup to handle the various secret codes
     * which can be dialed (e.g. in format *#*#code#*#*) to trigger various behavior in Telecom.
     */
    static {
        DIALER_SECRET_CODE_FILTER = new IntentFilter(
                "android.provider.Telephony.SECRET_CODE");
        DIALER_SECRET_CODE_FILTER.addDataScheme("android_secret_code");
        DIALER_SECRET_CODE_FILTER
                .addDataAuthority(DialerCodeReceiver.TELECOM_SECRET_CODE_DEBUG_ON, null);
        DIALER_SECRET_CODE_FILTER
                .addDataAuthority(DialerCodeReceiver.TELECOM_SECRET_CODE_DEBUG_OFF, null);
        DIALER_SECRET_CODE_FILTER
                .addDataAuthority(DialerCodeReceiver.TELECOM_SECRET_CODE_MARK, null);
    }

    private static TelecomSystem INSTANCE = null;

    private final SyncRoot mLock = new SyncRoot() { };
    private final MissedCallNotifier mMissedCallNotifier;
    private final PhoneAccountRegistrar mPhoneAccountRegistrar;
    private final CallsManager mCallsManager;
    private final RespondViaSmsManager mRespondViaSmsManager;
    private final Context mContext;
    private final BluetoothPhoneServiceImpl mBluetoothPhoneServiceImpl;
    private final CallIntentProcessor mCallIntentProcessor;
    private final TelecomBroadcastIntentProcessor mTelecomBroadcastIntentProcessor;
    private final TelecomServiceImpl mTelecomServiceImpl;
    private final ContactsAsyncHelper mContactsAsyncHelper;
    private final DialerCodeReceiver mDialerCodeReceiver;
    private final ViceNotifier mViceNotifier;

    private final BroadcastReceiver mUserSwitchedReceiver = new BroadcastReceiver() {
        @Override
        public void onReceive(Context context, Intent intent) {
            Log.startSession("TSSwR.oR");
            try {
                int userHandleId = intent.getIntExtra(Intent.EXTRA_USER_HANDLE, 0);
                UserHandle currentUserHandle = new UserHandle(userHandleId);
                mPhoneAccountRegistrar.setCurrentUserHandle(currentUserHandle);
                mCallsManager.onUserSwitch(currentUserHandle);
            } finally {
                Log.endSession();
            }
        }
    };

    private final BroadcastReceiver mUserStartingReceiver = new BroadcastReceiver() {
        @Override
        public void onReceive(Context context, Intent intent) {
            Log.startSession("TSStR.oR");
            try {
                int userHandleId = intent.getIntExtra(Intent.EXTRA_USER_HANDLE, 0);
                UserHandle addingUserHandle = new UserHandle(userHandleId);
                mCallsManager.onUserStarting(addingUserHandle);
            } finally {
                Log.endSession();
            }
        }
    };

    public static TelecomSystem getInstance() {
        return INSTANCE;
    }

    public static void setInstance(TelecomSystem instance) {
        if (INSTANCE != null) {
            throw new RuntimeException("Attempt to set TelecomSystem.INSTANCE twice");
        }
        Log.i(TelecomSystem.class, "TelecomSystem.INSTANCE being set");
        INSTANCE = instance;
    }

    public TelecomSystem(
            Context context,
            MissedCallNotifierImplFactory missedCallNotifierImplFactory,
            CallerInfoAsyncQueryFactory callerInfoAsyncQueryFactory,
            HeadsetMediaButtonFactory headsetMediaButtonFactory,
            ProximitySensorManagerFactory proximitySensorManagerFactory,
            InCallWakeLockControllerFactory inCallWakeLockControllerFactory,
            AudioServiceFactory audioServiceFactory,
            BluetoothPhoneServiceImplFactory
                    bluetoothPhoneServiceImplFactory,
            Timeouts.Adapter timeoutsAdapter,
            AsyncRingtonePlayer asyncRingtonePlayer,
<<<<<<< HEAD
            ViceNotifier vicenotifier,
            PhoneNumberUtilsAdapter phoneNumberUtilsAdapter) {
=======
            PhoneNumberUtilsAdapter phoneNumberUtilsAdapter,
            InterruptionFilterProxy interruptionFilterProxy) {
>>>>>>> a66a6cb1
        mContext = context.getApplicationContext();
        Log.setContext(mContext);
        Log.initMd5Sum();

        Log.startSession("TS.init");
        mViceNotifier = vicenotifier;
        mPhoneAccountRegistrar = new PhoneAccountRegistrar(mContext);
        mContactsAsyncHelper = new ContactsAsyncHelper(
                new ContactsAsyncHelper.ContentResolverAdapter() {
                    @Override
                    public InputStream openInputStream(Context context, Uri uri)
                            throws FileNotFoundException {
                        return context.getContentResolver().openInputStream(uri);
                    }
                });
        BluetoothManager bluetoothManager = new BluetoothManager(mContext,
                new BluetoothAdapterProxy());
        WiredHeadsetManager wiredHeadsetManager = new WiredHeadsetManager(mContext);
        SystemStateProvider systemStateProvider = new SystemStateProvider(mContext);

        mMissedCallNotifier = missedCallNotifierImplFactory
                .makeMissedCallNotifierImpl(mContext, mPhoneAccountRegistrar,
                        phoneNumberUtilsAdapter);

        DefaultDialerManagerAdapter defaultDialerAdapter =
                new TelecomServiceImpl.DefaultDialerManagerAdapterImpl();

        mCallsManager = new CallsManager(
                mContext,
                mLock,
                mContactsAsyncHelper,
                callerInfoAsyncQueryFactory,
                mMissedCallNotifier,
                mPhoneAccountRegistrar,
                headsetMediaButtonFactory,
                proximitySensorManagerFactory,
                inCallWakeLockControllerFactory,
                audioServiceFactory,
                bluetoothManager,
                wiredHeadsetManager,
                systemStateProvider,
                defaultDialerAdapter,
                timeoutsAdapter,
                asyncRingtonePlayer,
<<<<<<< HEAD
                mViceNotifier,
                phoneNumberUtilsAdapter);
=======
                phoneNumberUtilsAdapter,
                interruptionFilterProxy);
>>>>>>> a66a6cb1

        mRespondViaSmsManager = new RespondViaSmsManager(mCallsManager, mLock);
        mCallsManager.setRespondViaSmsManager(mRespondViaSmsManager);

        mContext.registerReceiver(mUserSwitchedReceiver, USER_SWITCHED_FILTER);
        mContext.registerReceiver(mUserStartingReceiver, USER_STARTING_FILTER);

        mBluetoothPhoneServiceImpl = bluetoothPhoneServiceImplFactory.makeBluetoothPhoneServiceImpl(
                mContext, mLock, mCallsManager, mPhoneAccountRegistrar);
        mCallIntentProcessor = new CallIntentProcessor(mContext, mCallsManager);
        mTelecomBroadcastIntentProcessor = new TelecomBroadcastIntentProcessor(
                mContext, mCallsManager);

        // Register the receiver for the dialer secret codes, used to enable extended logging.
        mDialerCodeReceiver = new DialerCodeReceiver(mCallsManager);
        mContext.registerReceiver(mDialerCodeReceiver, DIALER_SECRET_CODE_FILTER,
                Manifest.permission.CONTROL_INCALL_EXPERIENCE, null);

        mTelecomServiceImpl = new TelecomServiceImpl(
                mContext, mCallsManager, mPhoneAccountRegistrar,
                new CallIntentProcessor.AdapterImpl(),
                new UserCallIntentProcessorFactory() {
                    @Override
                    public UserCallIntentProcessor create(Context context, UserHandle userHandle) {
                        return new UserCallIntentProcessor(context, userHandle);
                    }
                },
                defaultDialerAdapter,
                new TelecomServiceImpl.SubscriptionManagerAdapterImpl(),
                mLock);
        Log.endSession();
    }

    @VisibleForTesting
    public PhoneAccountRegistrar getPhoneAccountRegistrar() {
        return mPhoneAccountRegistrar;
    }

    @VisibleForTesting
    public CallsManager getCallsManager() {
        return mCallsManager;
    }

    public BluetoothPhoneServiceImpl getBluetoothPhoneServiceImpl() {
        return mBluetoothPhoneServiceImpl;
    }

    public CallIntentProcessor getCallIntentProcessor() {
        return mCallIntentProcessor;
    }

    public TelecomBroadcastIntentProcessor getTelecomBroadcastIntentProcessor() {
        return mTelecomBroadcastIntentProcessor;
    }

    public TelecomServiceImpl getTelecomServiceImpl() {
        return mTelecomServiceImpl;
    }

    public Object getLock() {
        return mLock;
    }
}<|MERGE_RESOLUTION|>--- conflicted
+++ resolved
@@ -157,13 +157,9 @@
                     bluetoothPhoneServiceImplFactory,
             Timeouts.Adapter timeoutsAdapter,
             AsyncRingtonePlayer asyncRingtonePlayer,
-<<<<<<< HEAD
             ViceNotifier vicenotifier,
-            PhoneNumberUtilsAdapter phoneNumberUtilsAdapter) {
-=======
             PhoneNumberUtilsAdapter phoneNumberUtilsAdapter,
             InterruptionFilterProxy interruptionFilterProxy) {
->>>>>>> a66a6cb1
         mContext = context.getApplicationContext();
         Log.setContext(mContext);
         Log.initMd5Sum();
@@ -208,13 +204,9 @@
                 defaultDialerAdapter,
                 timeoutsAdapter,
                 asyncRingtonePlayer,
-<<<<<<< HEAD
                 mViceNotifier,
-                phoneNumberUtilsAdapter);
-=======
                 phoneNumberUtilsAdapter,
                 interruptionFilterProxy);
->>>>>>> a66a6cb1
 
         mRespondViaSmsManager = new RespondViaSmsManager(mCallsManager, mLock);
         mCallsManager.setRespondViaSmsManager(mRespondViaSmsManager);
