/*
 * Copyright (C) 2014 The Android Open Source Project
 *
 * Licensed under the Apache License, Version 2.0 (the "License");
 * you may not use this file except in compliance with the License.
 * You may obtain a copy of the License at
 *
 *      http://www.apache.org/licenses/LICENSE-2.0
 *
 * Unless required by applicable law or agreed to in writing, software
 * distributed under the License is distributed on an "AS IS" BASIS,
 * WITHOUT WARRANTIES OR CONDITIONS OF ANY KIND, either express or implied.
 * See the License for the specific language governing permissions and
 * limitations under the License.
 */

package com.android.server.telecom;

import com.android.internal.annotations.VisibleForTesting;
import com.android.server.telecom.ui.ViceNotificationImpl;

import android.content.BroadcastReceiver;
import android.content.Context;
import android.content.Intent;
import android.content.IntentFilter;
import android.os.UserHandle;

/**
 * Top-level Application class for Telecom.
 */
public final class TelecomSystem {

    /**
     * This interface is implemented by system-instantiated components (e.g., Services and
     * Activity-s) that wish to use the TelecomSystem but would like to be testable. Such a
     * component should implement the getTelecomSystem() method to return the global singleton,
     * and use its own method. Tests can subclass the component to return a non-singleton.
     *
     * A refactoring goal for Telecom is to limit use of the TelecomSystem singleton to those
     * system-instantiated components, and have all other parts of the system just take all their
     * dependencies as explicit arguments to their constructor or other methods.
     */
    public interface Component {
        TelecomSystem getTelecomSystem();
    }


    /**
     * Tagging interface for the object used for synchronizing multi-threaded operations in
     * the Telecom system.
     */
    public interface SyncRoot {
    }

    private static final IntentFilter USER_SWITCHED_FILTER =
            new IntentFilter(Intent.ACTION_USER_SWITCHED);

    private static TelecomSystem INSTANCE = null;

    private final SyncRoot mLock = new SyncRoot() { };
    private final MissedCallNotifier mMissedCallNotifier;
    private final PhoneAccountRegistrar mPhoneAccountRegistrar;
    private final CallsManager mCallsManager;
    private final RespondViaSmsManager mRespondViaSmsManager;
    private final Context mContext;
    private final BluetoothPhoneServiceImpl mBluetoothPhoneServiceImpl;
    private final CallIntentProcessor mCallIntentProcessor;
    private final TelecomBroadcastIntentProcessor mTelecomBroadcastIntentProcessor;
    private final TelecomServiceImpl mTelecomServiceImpl;
    private final ContactsAsyncHelper mContactsAsyncHelper;
<<<<<<< HEAD
    private final CallInfoProvider mCallInfoProvider;

    /**
     * Blacklist call notifier. Exists here so that the instance can be shared with
     * {@link TelecomBroadcastReceiver}.
     */
    private final BlacklistCallNotifier mBlacklistCallNotifier;
=======
    private final ViceNotifier mViceNotifier;
>>>>>>> a13787c7

    private final BroadcastReceiver mUserSwitchedReceiver = new BroadcastReceiver() {
        @Override
        public void onReceive(Context context, Intent intent) {
            int userHandleId = intent.getIntExtra(Intent.EXTRA_USER_HANDLE, 0);
            UserHandle currentUserHandle = new UserHandle(userHandleId);
            mPhoneAccountRegistrar.setCurrentUserHandle(currentUserHandle);
        }
    };

    public static TelecomSystem getInstance() {
        return INSTANCE;
    }

    public static void setInstance(TelecomSystem instance) {
        if (INSTANCE != null) {
            throw new RuntimeException("Attempt to set TelecomSystem.INSTANCE twice");
        }
        Log.i(TelecomSystem.class, "TelecomSystem.INSTANCE being set");
        INSTANCE = instance;
    }

    public TelecomSystem(
            Context context,
            MissedCallNotifier missedCallNotifier,
            CallInfoProvider callInfoProvider,
            CallerInfoAsyncQueryFactory callerInfoAsyncQueryFactory,
            HeadsetMediaButtonFactory headsetMediaButtonFactory,
            ProximitySensorManagerFactory proximitySensorManagerFactory,
            InCallWakeLockControllerFactory inCallWakeLockControllerFactory,
            ViceNotifier vicenotifier) {
        mContext = context.getApplicationContext();

        mMissedCallNotifier = missedCallNotifier;
<<<<<<< HEAD
        mCallInfoProvider = callInfoProvider;
=======
        mViceNotifier = vicenotifier;
>>>>>>> a13787c7
        mPhoneAccountRegistrar = new PhoneAccountRegistrar(mContext);
        mContactsAsyncHelper = new ContactsAsyncHelper(mLock);
        mBlacklistCallNotifier = new BlacklistCallNotifier(mContext);

        mCallsManager = new CallsManager(
                mContext,
                mLock,
                mContactsAsyncHelper,
                callerInfoAsyncQueryFactory,
                mMissedCallNotifier,
                mPhoneAccountRegistrar,
                headsetMediaButtonFactory,
                proximitySensorManagerFactory,
                inCallWakeLockControllerFactory,
<<<<<<< HEAD
                mBlacklistCallNotifier,
                mCallInfoProvider);
=======
                mViceNotifier);
>>>>>>> a13787c7

        mRespondViaSmsManager = new RespondViaSmsManager(mCallsManager, mLock);
        mCallsManager.setRespondViaSmsManager(mRespondViaSmsManager);

        mContext.registerReceiver(mUserSwitchedReceiver, USER_SWITCHED_FILTER);
        mBluetoothPhoneServiceImpl = new BluetoothPhoneServiceImpl(
                mContext, mLock, mCallsManager, mPhoneAccountRegistrar);
        mCallIntentProcessor = new CallIntentProcessor(mContext, mCallsManager);
        mTelecomBroadcastIntentProcessor = new TelecomBroadcastIntentProcessor(
                mContext, mCallsManager);
        mTelecomServiceImpl = new TelecomServiceImpl(
                mContext, mCallsManager, mPhoneAccountRegistrar, mLock);
    }

    @VisibleForTesting
    public PhoneAccountRegistrar getPhoneAccountRegistrar() {
        return mPhoneAccountRegistrar;
    }

    public BluetoothPhoneServiceImpl getBluetoothPhoneServiceImpl() {
        return mBluetoothPhoneServiceImpl;
    }

    public CallIntentProcessor getCallIntentProcessor() {
        return mCallIntentProcessor;
    }

    public TelecomBroadcastIntentProcessor getTelecomBroadcastIntentProcessor() {
        return mTelecomBroadcastIntentProcessor;
    }

    public TelecomServiceImpl getTelecomServiceImpl() {
        return mTelecomServiceImpl;
    }

    public Object getLock() {
        return mLock;
    }
}<|MERGE_RESOLUTION|>--- conflicted
+++ resolved
@@ -68,17 +68,14 @@
     private final TelecomBroadcastIntentProcessor mTelecomBroadcastIntentProcessor;
     private final TelecomServiceImpl mTelecomServiceImpl;
     private final ContactsAsyncHelper mContactsAsyncHelper;
-<<<<<<< HEAD
     private final CallInfoProvider mCallInfoProvider;
+    private final ViceNotifier mViceNotifier;
 
     /**
      * Blacklist call notifier. Exists here so that the instance can be shared with
      * {@link TelecomBroadcastReceiver}.
      */
     private final BlacklistCallNotifier mBlacklistCallNotifier;
-=======
-    private final ViceNotifier mViceNotifier;
->>>>>>> a13787c7
 
     private final BroadcastReceiver mUserSwitchedReceiver = new BroadcastReceiver() {
         @Override
@@ -113,11 +110,8 @@
         mContext = context.getApplicationContext();
 
         mMissedCallNotifier = missedCallNotifier;
-<<<<<<< HEAD
         mCallInfoProvider = callInfoProvider;
-=======
         mViceNotifier = vicenotifier;
->>>>>>> a13787c7
         mPhoneAccountRegistrar = new PhoneAccountRegistrar(mContext);
         mContactsAsyncHelper = new ContactsAsyncHelper(mLock);
         mBlacklistCallNotifier = new BlacklistCallNotifier(mContext);
@@ -132,12 +126,9 @@
                 headsetMediaButtonFactory,
                 proximitySensorManagerFactory,
                 inCallWakeLockControllerFactory,
-<<<<<<< HEAD
+                mViceNotifier,
                 mBlacklistCallNotifier,
                 mCallInfoProvider);
-=======
-                mViceNotifier);
->>>>>>> a13787c7
 
         mRespondViaSmsManager = new RespondViaSmsManager(mCallsManager, mLock);
         mCallsManager.setRespondViaSmsManager(mRespondViaSmsManager);
