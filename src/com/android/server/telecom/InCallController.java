/*
 * Copyright (C) 2014 The Android Open Source Project
 *
 * Licensed under the Apache License, Version 2.0 (the "License");
 * you may not use this file except in compliance with the License.
 * You may obtain a copy of the License at
 *
 *      http://www.apache.org/licenses/LICENSE-2.0
 *
 * Unless required by applicable law or agreed to in writing, software
 * distributed under the License is distributed on an "AS IS" BASIS,
 * WITHOUT WARRANTIES OR CONDITIONS OF ANY KIND, either express or implied.
 * See the License for the specific language governing permissions and
 * limitations under the License.
 */

package com.android.server.telecom;

import android.Manifest;
import android.content.ComponentName;
import android.content.Context;
import android.content.Intent;
import android.content.ServiceConnection;
import android.content.pm.PackageManager;
import android.content.pm.ResolveInfo;
import android.content.pm.ServiceInfo;
import android.content.res.Resources;
import android.net.Uri;
import android.os.IBinder;
import android.os.RemoteException;
import android.os.Trace;
import android.os.UserHandle;
import android.telecom.AudioState;
import android.telecom.CallProperties;
import android.telecom.CallState;
import android.telecom.Connection;
import android.telecom.InCallService;
import android.telecom.ParcelableCall;
import android.telecom.TelecomManager;
import android.util.ArrayMap;

// TODO: Needed for move to system service: import com.android.internal.R;
import com.android.internal.telecom.IInCallService;
import com.android.internal.util.IndentingPrintWriter;
<<<<<<< HEAD

import com.google.common.collect.ImmutableCollection;
=======
>>>>>>> 787ab2d6

import java.util.ArrayList;
import java.util.Collection;
import java.util.Iterator;
import java.util.List;
import java.util.Map;
import java.util.concurrent.ConcurrentHashMap;

/**
 * Binds to {@link IInCallService} and provides the service to {@link CallsManager} through which it
 * can send updates to the in-call app. This class is created and owned by CallsManager and retains
 * a binding to the {@link IInCallService} (implemented by the in-call app).
 */
public final class InCallController extends CallsManagerListenerBase {
    /**
     * Used to bind to the in-call app and triggers the start of communication between
     * this class and in-call app.
     */
    private class InCallServiceConnection implements ServiceConnection {
        /** {@inheritDoc} */
        @Override public void onServiceConnected(ComponentName name, IBinder service) {
            Log.d(this, "onServiceConnected: %s", name);
            onConnected(name, service);
        }

        /** {@inheritDoc} */
        @Override public void onServiceDisconnected(ComponentName name) {
            Log.d(this, "onDisconnected: %s", name);
            onDisconnected(name);
        }
    }

    private final Call.Listener mCallListener = new Call.ListenerBase() {
        @Override
        public void onConnectionCapabilitiesChanged(Call call) {
<<<<<<< HEAD
            updateCall(call);
        }

        @Override
        public void onCallPropertiesChanged(Call call) {
=======
>>>>>>> 787ab2d6
            updateCall(call);
        }

        @Override
        public void onCannedSmsResponsesLoaded(Call call) {
            updateCall(call);
        }

        @Override
        public void onVideoCallProviderChanged(Call call) {
            updateCall(call);
        }

        @Override
        public void onStatusHintsChanged(Call call) {
            updateCall(call);
        }

        @Override
        public void onHandleChanged(Call call) {
            updateCall(call);
        }

        @Override
        public void onCallerDisplayNameChanged(Call call) {
            updateCall(call);
        }

        @Override
        public void onVideoStateChanged(Call call) {
            updateCall(call);
        }

        @Override
        public void onTargetPhoneAccountChanged(Call call) {
            updateCall(call);
        }

        @Override
        public void onConferenceableCallsChanged(Call call) {
            updateCall(call);
        }

        @Override
        public void onCallSubstateChanged(Call call) {
            updateCall(call);
        }
    };

    /**
     * Maintains a binding connection to the in-call app(s).
     * ConcurrentHashMap constructor params: 8 is initial table size, 0.9f is
     * load factor before resizing, 1 means we only expect a single thread to
     * access the map so make only a single shard
     */
    private final Map<ComponentName, InCallServiceConnection> mServiceConnections =
            new ConcurrentHashMap<ComponentName, InCallServiceConnection>(8, 0.9f, 1);

    /** The in-call app implementations, see {@link IInCallService}. */
    private final Map<ComponentName, IInCallService> mInCallServices = new ArrayMap<>();

    private final CallIdMapper mCallIdMapper = new CallIdMapper("InCall");

    /** The {@link ComponentName} of the default InCall UI. */
    private final ComponentName mInCallComponentName;

    private final Context mContext;

    public InCallController(Context context) {
        mContext = context;
        Resources resources = mContext.getResources();

        mInCallComponentName = new ComponentName(
                resources.getString(R.string.ui_default_package),
                resources.getString(R.string.incall_default_class));
    }

    @Override
    public void onCallAdded(Call call) {
        if (mInCallServices.isEmpty()) {
            bind(call);
        } else {
            Log.i(this, "onCallAdded: %s", call);
            // Track the call if we don't already know about it.
            addCall(call);

            for (Map.Entry<ComponentName, IInCallService> entry : mInCallServices.entrySet()) {
                ComponentName componentName = entry.getKey();
                IInCallService inCallService = entry.getValue();

                ParcelableCall parcelableCall = toParcelableCall(call,
                        componentName.equals(mInCallComponentName) /* includeVideoProvider */);
                try {
                    inCallService.addCall(parcelableCall);
                } catch (RemoteException ignored) {
                }
            }
        }
    }

    @Override
    public void onCallRemoved(Call call) {
        Log.i(this, "onCallRemoved: %s", call);
        if (CallsManager.getInstance().getCalls().isEmpty()) {
            // TODO: Wait for all messages to be delivered to the service before unbinding.
            unbind();
        }
        call.removeListener(mCallListener);
        mCallIdMapper.removeCall(call);
    }

    @Override
    public void onCallStateChanged(Call call, int oldState, int newState) {
        updateCall(call);
    }

    @Override
    public void onCallExtrasUpdated(Call call) {
        updateCall(call);
    }

    @Override
    public void onConnectionServiceChanged(
            Call call,
            ConnectionServiceWrapper oldService,
            ConnectionServiceWrapper newService) {
        updateCall(call);
    }

    @Override
    public void onAudioStateChanged(AudioState oldAudioState, AudioState newAudioState) {
        if (!mInCallServices.isEmpty()) {
            Log.i(this, "Calling onAudioStateChanged, audioState: %s -> %s", oldAudioState,
                    newAudioState);
            for (IInCallService inCallService : mInCallServices.values()) {
                try {
                    inCallService.onAudioStateChanged(newAudioState);
                } catch (RemoteException ignored) {
                }
            }
        }
    }

    @Override
    public void onCanAddCallChanged(boolean canAddCall) {
        if (!mInCallServices.isEmpty()) {
            Log.i(this, "onCanAddCallChanged : %b", canAddCall);
            for (IInCallService inCallService : mInCallServices.values()) {
                try {
                    inCallService.onCanAddCallChanged(canAddCall);
                } catch (RemoteException ignored) {
                }
            }
        }
    }

    void onPostDialWait(Call call, String remaining) {
        if (!mInCallServices.isEmpty()) {
            Log.i(this, "Calling onPostDialWait, remaining = %s", remaining);
            for (IInCallService inCallService : mInCallServices.values()) {
                try {
                    inCallService.setPostDialWait(mCallIdMapper.getCallId(call), remaining);
                } catch (RemoteException ignored) {
                }
            }
        }
    }

    @Override
    public void onIsConferencedChanged(Call call) {
        Log.d(this, "onIsConferencedChanged %s", call);
        updateCall(call);
    }

    void bringToForeground(boolean showDialpad) {
        if (!mInCallServices.isEmpty()) {
            for (IInCallService inCallService : mInCallServices.values()) {
                try {
                    inCallService.bringToForeground(showDialpad);
                } catch (RemoteException ignored) {
                }
            }
        } else {
            Log.w(this, "Asking to bring unbound in-call UI to foreground.");
        }
    }

    /**
     * Unbinds an existing bound connection to the in-call app.
     */
    private void unbind() {
        ThreadUtil.checkOnMainThread();
        Iterator<Map.Entry<ComponentName, InCallServiceConnection>> iterator =
            mServiceConnections.entrySet().iterator();
        while (iterator.hasNext()) {
            Log.i(this, "Unbinding from InCallService %s");
            mContext.unbindService(iterator.next().getValue());
            iterator.remove();
        }
        mInCallServices.clear();
    }

    /**
     * Binds to the in-call app if not already connected by binding directly to the saved
     * component name of the {@link IInCallService} implementation.
     *
     * @param call The newly added call that triggered the binding to the in-call services.
     */
    private void bind(Call call) {
        ThreadUtil.checkOnMainThread();
        if (mInCallServices.isEmpty()) {
            PackageManager packageManager = mContext.getPackageManager();
            Intent serviceIntent = new Intent(InCallService.SERVICE_INTERFACE);

            for (ResolveInfo entry : packageManager.queryIntentServices(serviceIntent, 0)) {
                ServiceInfo serviceInfo = entry.serviceInfo;
                if (serviceInfo != null) {
                    boolean hasServiceBindPermission = serviceInfo.permission != null &&
                            serviceInfo.permission.equals(
                                    Manifest.permission.BIND_INCALL_SERVICE);
                    boolean hasControlInCallPermission = packageManager.checkPermission(
                            Manifest.permission.CONTROL_INCALL_EXPERIENCE,
                            serviceInfo.packageName) == PackageManager.PERMISSION_GRANTED;

                    if (!hasServiceBindPermission) {
                        Log.w(this, "InCallService does not have BIND_INCALL_SERVICE permission: " +
                                serviceInfo.packageName);
                        continue;
                    }

                    if (!hasControlInCallPermission) {
                        Log.w(this,
                                "InCall UI does not have CONTROL_INCALL_EXPERIENCE permission: " +
                                        serviceInfo.packageName);
                        continue;
                    }

                    InCallServiceConnection inCallServiceConnection = new InCallServiceConnection();
                    ComponentName componentName = new ComponentName(serviceInfo.packageName,
                            serviceInfo.name);

                    Log.i(this, "Attempting to bind to InCall %s, is dupe? %b ",
                            serviceInfo.packageName,
                            mServiceConnections.containsKey(componentName));

                    if (!mServiceConnections.containsKey(componentName)) {
                        Intent intent = new Intent(InCallService.SERVICE_INTERFACE);
                        intent.setComponent(componentName);

                        final int bindFlags;
                        if (mInCallComponentName.equals(componentName)) {
                            bindFlags = Context.BIND_AUTO_CREATE | Context.BIND_IMPORTANT;
                            if (!call.isIncoming()) {
                                intent.putExtra(TelecomManager.EXTRA_OUTGOING_CALL_EXTRAS,
                                        call.getExtras());
                                intent.putExtra(TelecomManager.EXTRA_PHONE_ACCOUNT_HANDLE,
                                        call.getTargetPhoneAccount());
                            }
                        } else {
                            bindFlags = Context.BIND_AUTO_CREATE;
                        }

                        if (mContext.bindServiceAsUser(intent, inCallServiceConnection, bindFlags,
                                UserHandle.CURRENT)) {
                            mServiceConnections.put(componentName, inCallServiceConnection);
                        }
                    }
                }
            }
        }
    }

    /**
     * Persists the {@link IInCallService} instance and starts the communication between
     * this class and in-call app by sending the first update to in-call app. This method is
     * called after a successful binding connection is established.
     *
     * @param componentName The service {@link ComponentName}.
     * @param service The {@link IInCallService} implementation.
     */
    private void onConnected(ComponentName componentName, IBinder service) {
        ThreadUtil.checkOnMainThread();
        Trace.beginSection("onConnected: " + componentName);
        Log.i(this, "onConnected to %s", componentName);

        IInCallService inCallService = IInCallService.Stub.asInterface(service);

        try {
            inCallService.setInCallAdapter(new InCallAdapter(CallsManager.getInstance(),
                    mCallIdMapper));
            mInCallServices.put(componentName, inCallService);
        } catch (RemoteException e) {
            Log.e(this, e, "Failed to set the in-call adapter.");
            Trace.endSection();
            return;
        }

        // Upon successful connection, send the state of the world to the service.
        Collection<Call> calls = CallsManager.getInstance().getCalls();
        if (!calls.isEmpty()) {
            Log.i(this, "Adding %s calls to InCallService after onConnected: %s", calls.size(),
                    componentName);
            for (Call call : calls) {
                try {
                    // Track the call if we don't already know about it.
                    Log.i(this, "addCall after binding: %s", call);
                    addCall(call);

                    inCallService.addCall(toParcelableCall(call,
                            componentName.equals(mInCallComponentName) /* includeVideoProvider */));
                } catch (RemoteException ignored) {
                }
            }
            onAudioStateChanged(null, CallsManager.getInstance().getAudioState());
            onCanAddCallChanged(CallsManager.getInstance().canAddCall());
        } else {
            unbind();
        }
        Trace.endSection();
    }

    /**
     * Cleans up an instance of in-call app after the service has been unbound.
     *
     * @param disconnectedComponent The {@link ComponentName} of the service which disconnected.
     */
    private void onDisconnected(ComponentName disconnectedComponent) {
        Log.i(this, "onDisconnected from %s", disconnectedComponent);
        ThreadUtil.checkOnMainThread();

        if (mInCallServices.containsKey(disconnectedComponent)) {
            mInCallServices.remove(disconnectedComponent);
        }

        if (mServiceConnections.containsKey(disconnectedComponent)) {
            // One of the services that we were bound to has disconnected. If the default in-call UI
            // has disconnected, disconnect all calls and un-bind all other InCallService
            // implementations.
            if (disconnectedComponent.equals(mInCallComponentName)) {
                Log.i(this, "In-call UI %s disconnected.", disconnectedComponent);
                CallsManager.getInstance().disconnectAllCalls();
                unbind();
            } else {
                Log.i(this, "In-Call Service %s suddenly disconnected", disconnectedComponent);
                // Else, if it wasn't the default in-call UI, then one of the other in-call services
                // disconnected and, well, that's probably their fault.  Clear their state and
                // ignore.
                InCallServiceConnection serviceConnection =
                        mServiceConnections.get(disconnectedComponent);

                // We still need to call unbind even though it disconnected.
                mContext.unbindService(serviceConnection);

                mServiceConnections.remove(disconnectedComponent);
                mInCallServices.remove(disconnectedComponent);
            }
        }
    }

    /**
     * Informs all {@link InCallService} instances of the updated call information.  Changes to the
     * video provider are only communicated to the default in-call UI.
     *
     * @param call The {@link Call}.
     */
    private void updateCall(Call call) {
        if (!mInCallServices.isEmpty()) {
            for (Map.Entry<ComponentName, IInCallService> entry : mInCallServices.entrySet()) {
                ComponentName componentName = entry.getKey();
                IInCallService inCallService = entry.getValue();
                ParcelableCall parcelableCall = toParcelableCall(call,
                        componentName.equals(mInCallComponentName) /* includeVideoProvider */);
                Log.v(this, "updateCall %s ==> %s", call, parcelableCall);
                try {
                    inCallService.updateCall(parcelableCall);
                } catch (RemoteException ignored) {
                }
            }
        }
    }

    /**
     * Parcels all information for a {@link Call} into a new {@link ParcelableCall} instance.
     *
     * @param call The {@link Call} to parcel.
     * @param includeVideoProvider When {@code true}, the {@link IVideoProvider} is included in the
     *      parceled call.  When {@code false}, the {@link IVideoProvider} is not included.
     * @return The {@link ParcelableCall} containing all call information from the {@link Call}.
     */
    private ParcelableCall toParcelableCall(Call call, boolean includeVideoProvider) {
        String callId = mCallIdMapper.getCallId(call);

<<<<<<< HEAD
=======
        int state = call.getState();
>>>>>>> 787ab2d6
        int capabilities = convertConnectionToCallCapabilities(call.getConnectionCapabilities());

        // If this is a single-SIM device, the "default SIM" will always be the only SIM.
        boolean isDefaultSmsAccount =
                CallsManager.getInstance().getPhoneAccountRegistrar().isUserSelectedSmsPhoneAccount(
                        call.getTargetPhoneAccount());
        if (call.isRespondViaSmsCapable() && isDefaultSmsAccount) {
            capabilities |= android.telecom.Call.Details.CAPABILITY_RESPOND_VIA_TEXT;
        }

<<<<<<< HEAD
        if (call.isRespondViaSmsCapable()) {
            capabilities |= android.telecom.Call.Details.CAPABILITY_RESPOND_VIA_TEXT;
        }

        if (call.isEmergencyCall()) {
            capabilities = removeCapability(
                    capabilities, android.telecom.Call.Details.CAPABILITY_MUTE);
        }

        int state = call.getState();
        if (state == CallState.DIALING) {
            capabilities = removeCapability(
                    capabilities, android.telecom.Call.Details.CAPABILITY_SUPPORTS_VT_LOCAL);
            capabilities = removeCapability(
                    capabilities, android.telecom.Call.Details.CAPABILITY_SUPPORTS_VT_REMOTE);
        }

        int properties = call.getCallProperties();
        if (call.isConference()) {
            properties |= CallProperties.CONFERENCE;
        }

=======
        if (call.isEmergencyCall()) {
            capabilities = removeCapability(
                    capabilities, android.telecom.Call.Details.CAPABILITY_MUTE);
        }

        if (state == CallState.DIALING) {
            capabilities = removeCapability(
                    capabilities, android.telecom.Call.Details.CAPABILITY_SUPPORTS_VT_LOCAL);
            capabilities = removeCapability(
                    capabilities, android.telecom.Call.Details.CAPABILITY_SUPPORTS_VT_REMOTE);
        }

>>>>>>> 787ab2d6
        if (state == CallState.ABORTED) {
            state = CallState.DISCONNECTED;
        }

        if (call.isLocallyDisconnecting() && state != CallState.DISCONNECTED) {
            state = CallState.DISCONNECTING;
        }

        String parentCallId = null;
        Call parentCall = call.getParentCall();
        if (parentCall != null) {
            parentCallId = mCallIdMapper.getCallId(parentCall);
        }

        long connectTimeMillis = call.getConnectTimeMillis();
        List<Call> childCalls = call.getChildCalls();
        List<String> childCallIds = new ArrayList<>();
        if (!childCalls.isEmpty()) {
            long childConnectTimeMillis = Long.MAX_VALUE;
            for (Call child : childCalls) {
                if (child.getConnectTimeMillis() > 0) {
                    childConnectTimeMillis = Math.min(child.getConnectTimeMillis(),
                            childConnectTimeMillis);
                }
                childCallIds.add(mCallIdMapper.getCallId(child));
            }
<<<<<<< HEAD

            if (childConnectTimeMillis != Long.MAX_VALUE) {
                connectTimeMillis = childConnectTimeMillis;
            }
        }

        if (call.isRespondViaSmsCapable()) {
            capabilities |= android.telecom.Call.Details.CAPABILITY_RESPOND_VIA_TEXT;
=======

            if (childConnectTimeMillis != Long.MAX_VALUE) {
                connectTimeMillis = childConnectTimeMillis;
            }
>>>>>>> 787ab2d6
        }

        Uri handle = call.getHandlePresentation() == TelecomManager.PRESENTATION_ALLOWED ?
                call.getHandle() : null;
        String callerDisplayName = call.getCallerDisplayNamePresentation() ==
                TelecomManager.PRESENTATION_ALLOWED ?  call.getCallerDisplayName() : null;

        List<Call> conferenceableCalls = call.getConferenceableCalls();
        List<String> conferenceableCallIds = new ArrayList<String>(conferenceableCalls.size());
        for (Call otherCall : conferenceableCalls) {
            String otherId = mCallIdMapper.getCallId(otherCall);
            if (otherId != null) {
                conferenceableCallIds.add(otherId);
            }
        }

        int properties = call.isConference() ? CallProperties.CONFERENCE : 0;
        return new ParcelableCall(
                callId,
                state,
                call.getDisconnectCause(),
                call.getCannedSmsResponses(),
                capabilities,
                properties,
                call.getCreationTimeMillis(),
                connectTimeMillis,
                handle,
                call.getHandlePresentation(),
                callerDisplayName,
                call.getCallerDisplayNamePresentation(),
                call.getGatewayInfo(),
                call.getTargetPhoneAccount(),
                includeVideoProvider ? call.getVideoProvider() : null,
                parentCallId,
                childCallIds,
                call.getStatusHints(),
                call.getVideoState(),
                conferenceableCallIds,
                call.getExtras(),
                call.mIsActiveSub,
                call.getCallSubstate());
    }

    private static final int[] CONNECTION_TO_CALL_CAPABILITY = new int[] {
        Connection.CAPABILITY_HOLD,
        android.telecom.Call.Details.CAPABILITY_HOLD,

        Connection.CAPABILITY_SUPPORT_HOLD,
        android.telecom.Call.Details.CAPABILITY_SUPPORT_HOLD,

        Connection.CAPABILITY_MERGE_CONFERENCE,
        android.telecom.Call.Details.CAPABILITY_MERGE_CONFERENCE,

        Connection.CAPABILITY_SWAP_CONFERENCE,
        android.telecom.Call.Details.CAPABILITY_SWAP_CONFERENCE,

        Connection.CAPABILITY_UNUSED,
        android.telecom.Call.Details.CAPABILITY_UNUSED,

        Connection.CAPABILITY_RESPOND_VIA_TEXT,
        android.telecom.Call.Details.CAPABILITY_RESPOND_VIA_TEXT,

        Connection.CAPABILITY_MUTE,
        android.telecom.Call.Details.CAPABILITY_MUTE,

        Connection.CAPABILITY_MANAGE_CONFERENCE,
        android.telecom.Call.Details.CAPABILITY_MANAGE_CONFERENCE,

        Connection.CAPABILITY_SUPPORTS_VT_LOCAL,
        android.telecom.Call.Details.CAPABILITY_SUPPORTS_VT_LOCAL,

        Connection.CAPABILITY_SUPPORTS_VT_REMOTE,
        android.telecom.Call.Details.CAPABILITY_SUPPORTS_VT_REMOTE,

        Connection.CAPABILITY_HIGH_DEF_AUDIO,
        android.telecom.Call.Details.CAPABILITY_HIGH_DEF_AUDIO,

        Connection.CAPABILITY_VoWIFI,
        android.telecom.Call.Details.CAPABILITY_VoWIFI,

        Connection.CAPABILITY_SEPARATE_FROM_CONFERENCE,
        android.telecom.Call.Details.CAPABILITY_SEPARATE_FROM_CONFERENCE,

        Connection.CAPABILITY_DISCONNECT_FROM_CONFERENCE,
        android.telecom.Call.Details.CAPABILITY_DISCONNECT_FROM_CONFERENCE,

        Connection.CALL_TYPE_MODIFIABLE,
        android.telecom.Call.Details.CALL_TYPE_MODIFIABLE,

        Connection.ADD_PARTICIPANT,
        android.telecom.Call.Details.ADD_PARTICIPANT,
    };

    private static int convertConnectionToCallCapabilities(int connectionCapabilities) {
        int callCapabilities = 0;
        for (int i = 0; i < CONNECTION_TO_CALL_CAPABILITY.length; i += 2) {
            if ((CONNECTION_TO_CALL_CAPABILITY[i] & connectionCapabilities) != 0) {
                callCapabilities &= CONNECTION_TO_CALL_CAPABILITY[i + 1];
            }
        }
        return callCapabilities;
    }

    private static final int[] CONNECTION_TO_CALL_CAPABILITY = new int[] {
        Connection.CAPABILITY_HOLD,
        android.telecom.Call.Details.CAPABILITY_HOLD,

        Connection.CAPABILITY_SUPPORT_HOLD,
        android.telecom.Call.Details.CAPABILITY_SUPPORT_HOLD,

        Connection.CAPABILITY_MERGE_CONFERENCE,
        android.telecom.Call.Details.CAPABILITY_MERGE_CONFERENCE,

        Connection.CAPABILITY_SWAP_CONFERENCE,
        android.telecom.Call.Details.CAPABILITY_SWAP_CONFERENCE,

        Connection.CAPABILITY_UNUSED,
        android.telecom.Call.Details.CAPABILITY_UNUSED,

        Connection.CAPABILITY_RESPOND_VIA_TEXT,
        android.telecom.Call.Details.CAPABILITY_RESPOND_VIA_TEXT,

        Connection.CAPABILITY_MUTE,
        android.telecom.Call.Details.CAPABILITY_MUTE,

        Connection.CAPABILITY_MANAGE_CONFERENCE,
        android.telecom.Call.Details.CAPABILITY_MANAGE_CONFERENCE,

        Connection.CAPABILITY_SUPPORTS_VT_LOCAL,
        android.telecom.Call.Details.CAPABILITY_SUPPORTS_VT_LOCAL,

        Connection.CAPABILITY_SUPPORTS_VT_REMOTE,
        android.telecom.Call.Details.CAPABILITY_SUPPORTS_VT_REMOTE,

        Connection.CAPABILITY_HIGH_DEF_AUDIO,
        android.telecom.Call.Details.CAPABILITY_HIGH_DEF_AUDIO,

        Connection.CAPABILITY_VoWIFI,
        android.telecom.Call.Details.CAPABILITY_VoWIFI,

        Connection.CAPABILITY_SEPARATE_FROM_CONFERENCE,
        android.telecom.Call.Details.CAPABILITY_SEPARATE_FROM_CONFERENCE,

        Connection.CAPABILITY_DISCONNECT_FROM_CONFERENCE,
        android.telecom.Call.Details.CAPABILITY_DISCONNECT_FROM_CONFERENCE,

        Connection.CAPABILITY_GENERIC_CONFERENCE,
        android.telecom.Call.Details.CAPABILITY_GENERIC_CONFERENCE
    };

    private static int convertConnectionToCallCapabilities(int connectionCapabilities) {
        int callCapabilities = 0;
        for (int i = 0; i < CONNECTION_TO_CALL_CAPABILITY.length; i += 2) {
            if ((CONNECTION_TO_CALL_CAPABILITY[i] & connectionCapabilities) != 0) {
                callCapabilities |= CONNECTION_TO_CALL_CAPABILITY[i + 1];
            }
        }
        return callCapabilities;
    }

    /**
     * Adds the call to the list of calls tracked by the {@link InCallController}.
     * @param call The call to add.
     */
    private void addCall(Call call) {
        if (mCallIdMapper.getCallId(call) == null) {
            mCallIdMapper.addCall(call);
            call.addListener(mCallListener);
        }
    }

<<<<<<< HEAD
    boolean isServiceConnected() {
        return !mInCallServices.isEmpty();
    }

=======
>>>>>>> 787ab2d6
    /**
     * Removes the specified capability from the set of capabilities bits and returns the new set.
     */
    private static int removeCapability(int capabilities, int capability) {
        return capabilities & ~capability;
<<<<<<< HEAD

=======
>>>>>>> 787ab2d6
    }

    /**
     * Dumps the state of the {@link InCallController}.
     *
     * @param pw The {@code IndentingPrintWriter} to write the state to.
     */
    public void dump(IndentingPrintWriter pw) {
        pw.println("mInCallServices (InCalls registered):");
        pw.increaseIndent();
        for (ComponentName componentName : mInCallServices.keySet()) {
            pw.println(componentName);
        }
        pw.decreaseIndent();

        pw.println("mServiceConnections (InCalls bound):");
        pw.increaseIndent();
        for (ComponentName componentName : mServiceConnections.keySet()) {
            pw.println(componentName);
        }
        pw.decreaseIndent();
    }
}<|MERGE_RESOLUTION|>--- conflicted
+++ resolved
@@ -42,11 +42,6 @@
 // TODO: Needed for move to system service: import com.android.internal.R;
 import com.android.internal.telecom.IInCallService;
 import com.android.internal.util.IndentingPrintWriter;
-<<<<<<< HEAD
-
-import com.google.common.collect.ImmutableCollection;
-=======
->>>>>>> 787ab2d6
 
 import java.util.ArrayList;
 import java.util.Collection;
@@ -82,14 +77,11 @@
     private final Call.Listener mCallListener = new Call.ListenerBase() {
         @Override
         public void onConnectionCapabilitiesChanged(Call call) {
-<<<<<<< HEAD
             updateCall(call);
         }
 
         @Override
         public void onCallPropertiesChanged(Call call) {
-=======
->>>>>>> 787ab2d6
             updateCall(call);
         }
 
@@ -482,10 +474,7 @@
     private ParcelableCall toParcelableCall(Call call, boolean includeVideoProvider) {
         String callId = mCallIdMapper.getCallId(call);
 
-<<<<<<< HEAD
-=======
         int state = call.getState();
->>>>>>> 787ab2d6
         int capabilities = convertConnectionToCallCapabilities(call.getConnectionCapabilities());
 
         // If this is a single-SIM device, the "default SIM" will always be the only SIM.
@@ -496,7 +485,6 @@
             capabilities |= android.telecom.Call.Details.CAPABILITY_RESPOND_VIA_TEXT;
         }
 
-<<<<<<< HEAD
         if (call.isRespondViaSmsCapable()) {
             capabilities |= android.telecom.Call.Details.CAPABILITY_RESPOND_VIA_TEXT;
         }
@@ -506,7 +494,6 @@
                     capabilities, android.telecom.Call.Details.CAPABILITY_MUTE);
         }
 
-        int state = call.getState();
         if (state == CallState.DIALING) {
             capabilities = removeCapability(
                     capabilities, android.telecom.Call.Details.CAPABILITY_SUPPORTS_VT_LOCAL);
@@ -519,20 +506,6 @@
             properties |= CallProperties.CONFERENCE;
         }
 
-=======
-        if (call.isEmergencyCall()) {
-            capabilities = removeCapability(
-                    capabilities, android.telecom.Call.Details.CAPABILITY_MUTE);
-        }
-
-        if (state == CallState.DIALING) {
-            capabilities = removeCapability(
-                    capabilities, android.telecom.Call.Details.CAPABILITY_SUPPORTS_VT_LOCAL);
-            capabilities = removeCapability(
-                    capabilities, android.telecom.Call.Details.CAPABILITY_SUPPORTS_VT_REMOTE);
-        }
-
->>>>>>> 787ab2d6
         if (state == CallState.ABORTED) {
             state = CallState.DISCONNECTED;
         }
@@ -559,7 +532,6 @@
                 }
                 childCallIds.add(mCallIdMapper.getCallId(child));
             }
-<<<<<<< HEAD
 
             if (childConnectTimeMillis != Long.MAX_VALUE) {
                 connectTimeMillis = childConnectTimeMillis;
@@ -568,12 +540,6 @@
 
         if (call.isRespondViaSmsCapable()) {
             capabilities |= android.telecom.Call.Details.CAPABILITY_RESPOND_VIA_TEXT;
-=======
-
-            if (childConnectTimeMillis != Long.MAX_VALUE) {
-                connectTimeMillis = childConnectTimeMillis;
-            }
->>>>>>> 787ab2d6
         }
 
         Uri handle = call.getHandlePresentation() == TelecomManager.PRESENTATION_ALLOWED ?
@@ -590,7 +556,6 @@
             }
         }
 
-        int properties = call.isConference() ? CallProperties.CONFERENCE : 0;
         return new ParcelableCall(
                 callId,
                 state,
@@ -677,63 +642,6 @@
         return callCapabilities;
     }
 
-    private static final int[] CONNECTION_TO_CALL_CAPABILITY = new int[] {
-        Connection.CAPABILITY_HOLD,
-        android.telecom.Call.Details.CAPABILITY_HOLD,
-
-        Connection.CAPABILITY_SUPPORT_HOLD,
-        android.telecom.Call.Details.CAPABILITY_SUPPORT_HOLD,
-
-        Connection.CAPABILITY_MERGE_CONFERENCE,
-        android.telecom.Call.Details.CAPABILITY_MERGE_CONFERENCE,
-
-        Connection.CAPABILITY_SWAP_CONFERENCE,
-        android.telecom.Call.Details.CAPABILITY_SWAP_CONFERENCE,
-
-        Connection.CAPABILITY_UNUSED,
-        android.telecom.Call.Details.CAPABILITY_UNUSED,
-
-        Connection.CAPABILITY_RESPOND_VIA_TEXT,
-        android.telecom.Call.Details.CAPABILITY_RESPOND_VIA_TEXT,
-
-        Connection.CAPABILITY_MUTE,
-        android.telecom.Call.Details.CAPABILITY_MUTE,
-
-        Connection.CAPABILITY_MANAGE_CONFERENCE,
-        android.telecom.Call.Details.CAPABILITY_MANAGE_CONFERENCE,
-
-        Connection.CAPABILITY_SUPPORTS_VT_LOCAL,
-        android.telecom.Call.Details.CAPABILITY_SUPPORTS_VT_LOCAL,
-
-        Connection.CAPABILITY_SUPPORTS_VT_REMOTE,
-        android.telecom.Call.Details.CAPABILITY_SUPPORTS_VT_REMOTE,
-
-        Connection.CAPABILITY_HIGH_DEF_AUDIO,
-        android.telecom.Call.Details.CAPABILITY_HIGH_DEF_AUDIO,
-
-        Connection.CAPABILITY_VoWIFI,
-        android.telecom.Call.Details.CAPABILITY_VoWIFI,
-
-        Connection.CAPABILITY_SEPARATE_FROM_CONFERENCE,
-        android.telecom.Call.Details.CAPABILITY_SEPARATE_FROM_CONFERENCE,
-
-        Connection.CAPABILITY_DISCONNECT_FROM_CONFERENCE,
-        android.telecom.Call.Details.CAPABILITY_DISCONNECT_FROM_CONFERENCE,
-
-        Connection.CAPABILITY_GENERIC_CONFERENCE,
-        android.telecom.Call.Details.CAPABILITY_GENERIC_CONFERENCE
-    };
-
-    private static int convertConnectionToCallCapabilities(int connectionCapabilities) {
-        int callCapabilities = 0;
-        for (int i = 0; i < CONNECTION_TO_CALL_CAPABILITY.length; i += 2) {
-            if ((CONNECTION_TO_CALL_CAPABILITY[i] & connectionCapabilities) != 0) {
-                callCapabilities |= CONNECTION_TO_CALL_CAPABILITY[i + 1];
-            }
-        }
-        return callCapabilities;
-    }
-
     /**
      * Adds the call to the list of calls tracked by the {@link InCallController}.
      * @param call The call to add.
@@ -745,22 +653,15 @@
         }
     }
 
-<<<<<<< HEAD
     boolean isServiceConnected() {
         return !mInCallServices.isEmpty();
     }
 
-=======
->>>>>>> 787ab2d6
     /**
      * Removes the specified capability from the set of capabilities bits and returns the new set.
      */
     private static int removeCapability(int capabilities, int capability) {
         return capabilities & ~capability;
-<<<<<<< HEAD
-
-=======
->>>>>>> 787ab2d6
     }
 
     /**
