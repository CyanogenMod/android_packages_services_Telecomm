/*
 * Copyright (C) 2014 The Android Open Source Project
 *
 * Licensed under the Apache License, Version 2.0 (the "License");
 * you may not use this file except in compliance with the License.
 * You may obtain a copy of the License at
 *
 *      http://www.apache.org/licenses/LICENSE-2.0
 *
 * Unless required by applicable law or agreed to in writing, software
 * distributed under the License is distributed on an "AS IS" BASIS,
 * WITHOUT WARRANTIES OR CONDITIONS OF ANY KIND, either express or implied.
 * See the License for the specific language governing permissions and
 * limitations under the License.
 */

package com.android.server.telecom;

import android.Manifest;
import android.content.ComponentName;
import android.content.Context;
import android.content.Intent;
import android.content.ServiceConnection;
import android.content.pm.PackageManager;
import android.content.pm.ResolveInfo;
import android.content.pm.ServiceInfo;
import android.content.res.Resources;
import android.net.Uri;
import android.os.Handler;
import android.os.IBinder;
import android.os.Looper;
import android.os.RemoteException;
import android.os.Trace;
import android.os.UserHandle;
import android.telecom.CallAudioState;
import android.telecom.Connection;
import android.telecom.DefaultDialerManager;
import android.telecom.InCallService;
import android.telecom.ParcelableCall;
import android.telecom.TelecomManager;
import android.telecom.VideoCallImpl;
import android.util.ArrayMap;

// TODO: Needed for move to system service: import com.android.internal.R;
import com.android.internal.telecom.IInCallService;
import com.android.internal.util.IndentingPrintWriter;

import java.util.ArrayList;
import java.util.Collection;
import java.util.Iterator;
import java.util.List;
import java.util.Map;
import java.util.Objects;
import java.util.concurrent.ConcurrentHashMap;

/**
 * Binds to {@link IInCallService} and provides the service to {@link CallsManager} through which it
 * can send updates to the in-call app. This class is created and owned by CallsManager and retains
 * a binding to the {@link IInCallService} (implemented by the in-call app).
 */
public final class InCallController extends CallsManagerListenerBase {
    /**
     * Used to bind to the in-call app and triggers the start of communication between
     * this class and in-call app.
     */
    private class InCallServiceConnection implements ServiceConnection {
        /** {@inheritDoc} */
        @Override public void onServiceConnected(ComponentName name, IBinder service) {
            Log.d(this, "onServiceConnected: %s", name);
            onConnected(name, service);
        }

        /** {@inheritDoc} */
        @Override public void onServiceDisconnected(ComponentName name) {
            Log.d(this, "onDisconnected: %s", name);
            onDisconnected(name);
        }
    }

    private final Call.Listener mCallListener = new Call.ListenerBase() {
        @Override
        public void onConnectionCapabilitiesChanged(Call call) {
            updateCall(call);
        }

        @Override
        public void onConnectionPropertiesChanged(Call call) {
            updateCall(call);
        }

        @Override
        public void onCannedSmsResponsesLoaded(Call call) {
            updateCall(call);
        }

        @Override
        public void onVideoCallProviderChanged(Call call) {
            updateCall(call, true /* videoProviderChanged */);
        }

        @Override
        public void onStatusHintsChanged(Call call) {
            updateCall(call);
        }

        @Override
        public void onExtrasChanged(Call call) {
            updateCall(call);
        }

        @Override
        public void onHandleChanged(Call call) {
            updateCall(call);
        }

        @Override
        public void onCallerDisplayNameChanged(Call call) {
            updateCall(call);
        }

        @Override
        public void onVideoStateChanged(Call call) {
            updateCall(call);
        }

        @Override
        public void onTargetPhoneAccountChanged(Call call) {
            updateCall(call);
        }

        @Override
        public void onConferenceableCallsChanged(Call call) {
            updateCall(call);
        }
    };

    /**
     * Maintains a binding connection to the in-call app(s).
     * ConcurrentHashMap constructor params: 8 is initial table size, 0.9f is
     * load factor before resizing, 1 means we only expect a single thread to
     * access the map so make only a single shard
     */
    private final Map<ComponentName, InCallServiceConnection> mServiceConnections =
            new ConcurrentHashMap<ComponentName, InCallServiceConnection>(8, 0.9f, 1);

    /** The in-call app implementations, see {@link IInCallService}. */
    private final Map<ComponentName, IInCallService> mInCallServices = new ArrayMap<>();

    /**
     * The {@link ComponentName} of the bound In-Call UI Service.
     */
    private ComponentName mInCallUIComponentName;

    private final CallIdMapper mCallIdMapper = new CallIdMapper("InCall");

    /** The {@link ComponentName} of the default InCall UI. */
    private final ComponentName mSystemInCallComponentName;

    private final Context mContext;
    private final TelecomSystem.SyncRoot mLock;
    private final CallsManager mCallsManager;

    public InCallController(
            Context context, TelecomSystem.SyncRoot lock, CallsManager callsManager) {
        mContext = context;
        mLock = lock;
        mCallsManager = callsManager;
        Resources resources = mContext.getResources();

        mSystemInCallComponentName = TelephonyUtil.getInCallComponentName(context);
    }

    @Override
    public void onCallAdded(Call call) {
        if (!isBoundToServices()) {
            bindToServices(call);
        } else {
            adjustServiceBindingsForEmergency();

            Log.i(this, "onCallAdded: %s", call);
            // Track the call if we don't already know about it.
            addCall(call);

            for (Map.Entry<ComponentName, IInCallService> entry : mInCallServices.entrySet()) {
                ComponentName componentName = entry.getKey();
                IInCallService inCallService = entry.getValue();
                ParcelableCall parcelableCall = toParcelableCall(call,
                        true /* includeVideoProvider */);
                try {
                    inCallService.addCall(parcelableCall);
                } catch (RemoteException ignored) {
                }
            }
        }
    }

    @Override
    public void onCallRemoved(Call call) {
        Log.i(this, "onCallRemoved: %s", call);
        if (mCallsManager.getCalls().isEmpty()) {
            /** Let's add a 2 second delay before we send unbind to the services to hopefully
             *  give them enough time to process all the pending messages.
             */
            Handler handler = new Handler(Looper.getMainLooper());
            final Runnable runnableUnbind = new Runnable() {
                @Override
                public void run() {
                    synchronized (mLock) {
                        // Check again to make sure there are no active calls.
                        if (mCallsManager.getCalls().isEmpty()) {
                            unbindFromServices();
                        }
                    }
                }
            };
            handler.postDelayed(
                    runnableUnbind,
                    Timeouts.getCallRemoveUnbindInCallServicesDelay(
                            mContext.getContentResolver()));
        }
        call.removeListener(mCallListener);
        mCallIdMapper.removeCall(call);
    }

    @Override
    public void onCallStateChanged(Call call, int oldState, int newState) {
        updateCall(call);
    }

    @Override
    public void onMergeFailed(Call call) {
        if (!mInCallServices.isEmpty()) {
            Log.i(this, "onMergeFailed :" + call);
            for (IInCallService inCallService : mInCallServices.values()) {
                try {
                    inCallService.onMergeFailed(toParcelableCall(call, true));
                } catch (RemoteException ignored) {
                    Log.i(this, "onMergeFailed exception:" + ignored);
                }
            }
        }
    }

    @Override
    public void onConnectionServiceChanged(
            Call call,
            ConnectionServiceWrapper oldService,
            ConnectionServiceWrapper newService) {
        updateCall(call);
    }

    @Override
    public void onCallAudioStateChanged(CallAudioState oldCallAudioState,
            CallAudioState newCallAudioState) {
        if (!mInCallServices.isEmpty()) {
            Log.i(this, "Calling onAudioStateChanged, audioState: %s -> %s", oldCallAudioState,
                    newCallAudioState);
            for (IInCallService inCallService : mInCallServices.values()) {
                try {
                    inCallService.onCallAudioStateChanged(newCallAudioState);
                } catch (RemoteException ignored) {
                }
            }
        }
    }

    @Override
    public void onCanAddCallChanged(boolean canAddCall) {
        if (!mInCallServices.isEmpty()) {
            Log.i(this, "onCanAddCallChanged : %b", canAddCall);
            for (IInCallService inCallService : mInCallServices.values()) {
                try {
                    inCallService.onCanAddCallChanged(canAddCall);
                } catch (RemoteException ignored) {
                }
            }
        }
    }

    void onPostDialWait(Call call, String remaining) {
        if (!mInCallServices.isEmpty()) {
            Log.i(this, "Calling onPostDialWait, remaining = %s", remaining);
            for (IInCallService inCallService : mInCallServices.values()) {
                try {
                    inCallService.setPostDialWait(mCallIdMapper.getCallId(call), remaining);
                } catch (RemoteException ignored) {
                }
            }
        }
    }

    @Override
    public void onIsConferencedChanged(Call call) {
        Log.d(this, "onIsConferencedChanged %s", call);
        updateCall(call);
    }

    void bringToForeground(boolean showDialpad) {
        if (!mInCallServices.isEmpty()) {
            for (IInCallService inCallService : mInCallServices.values()) {
                try {
                    inCallService.bringToForeground(showDialpad);
                } catch (RemoteException ignored) {
                }
            }
        } else {
            Log.w(this, "Asking to bring unbound in-call UI to foreground.");
        }
    }

    /**
     * Unbinds an existing bound connection to the in-call app.
     */
    private void unbindFromServices() {
        Iterator<Map.Entry<ComponentName, InCallServiceConnection>> iterator =
            mServiceConnections.entrySet().iterator();
        while (iterator.hasNext()) {
            final Map.Entry<ComponentName, InCallServiceConnection> entry = iterator.next();
            Log.i(this, "Unbinding from InCallService %s", entry.getKey());
            try {
                mContext.unbindService(entry.getValue());
            } catch (Exception e) {
                Log.e(this, e, "Exception while unbinding from InCallService");
            }
            iterator.remove();
        }
        mInCallServices.clear();
    }

    /**
     * Binds to all the UI-providing InCallService as well as system-implemented non-UI
     * InCallServices. Method-invoker must check {@link #isBoundToServices()} before invoking.
     *
     * @param call The newly added call that triggered the binding to the in-call services.
     */
    private void bindToServices(Call call) {
        PackageManager packageManager = mContext.getPackageManager();
        Intent serviceIntent = new Intent(InCallService.SERVICE_INTERFACE);

        List<ComponentName> inCallControlServices = new ArrayList<>();
        ComponentName inCallUIService = null;

        for (ResolveInfo entry :
                packageManager.queryIntentServices(serviceIntent, PackageManager.GET_META_DATA)) {
            ServiceInfo serviceInfo = entry.serviceInfo;
            if (serviceInfo != null) {
                boolean hasServiceBindPermission = serviceInfo.permission != null &&
                        serviceInfo.permission.equals(
                                Manifest.permission.BIND_INCALL_SERVICE);
                if (!hasServiceBindPermission) {
                    Log.w(this, "InCallService does not have BIND_INCALL_SERVICE permission: " +
                            serviceInfo.packageName);
                    continue;
                }

                boolean hasControlInCallPermission = packageManager.checkPermission(
                        Manifest.permission.CONTROL_INCALL_EXPERIENCE,
                        serviceInfo.packageName) == PackageManager.PERMISSION_GRANTED;
                boolean isDefaultDialerPackage = Objects.equals(serviceInfo.packageName,
                        DefaultDialerManager.getDefaultDialerApplication(mContext));
                if (!hasControlInCallPermission && !isDefaultDialerPackage) {
                    Log.w(this, "Service does not have CONTROL_INCALL_EXPERIENCE permission: %s"
                            + " and is not system or default dialer.", serviceInfo.packageName);
                    continue;
                }

                boolean isUIService = serviceInfo.metaData != null &&
                        serviceInfo.metaData.getBoolean(
                                TelecomManager.METADATA_IN_CALL_SERVICE_UI, false);
                ComponentName componentName = new ComponentName(serviceInfo.packageName,
                        serviceInfo.name);
                if (isUIService) {
                    // For the main UI service, we always prefer the default dialer.
                    if (isDefaultDialerPackage) {
                        inCallUIService = componentName;
                        Log.i(this, "Found default-dialer's In-Call UI: %s", componentName);
                    }
                } else {
                    // for non-UI services that have passed our checks, add them to the list of
                    // service to bind to.
                    inCallControlServices.add(componentName);
                }

            }
        }

        // Attempt to bind to the default-dialer InCallService first.
        if (inCallUIService != null) {
            // skip default dialer if we have an emergency call or if it failed binding.
            if (mCallsManager.hasEmergencyCall()) {
                Log.i(this, "Skipping default-dialer because of emergency call");
                inCallUIService = null;
            } else if (!bindToInCallService(inCallUIService, call, "def-dialer")) {
                Log.event(call, Log.Events.ERROR_LOG,
                        "InCallService UI failed binding: " + inCallUIService);
                inCallUIService = null;
            }
        }

        if (inCallUIService == null) {
            // We failed to connect to the default-dialer service, or none was provided. Switch to
            // the system built-in InCallService UI.
            inCallUIService = mSystemInCallComponentName;
            if (!bindToInCallService(inCallUIService, call, "system")) {
                Log.event(call, Log.Events.ERROR_LOG,
                        "InCallService system UI failed binding: " + inCallUIService);
            }
        }
        mInCallUIComponentName = inCallUIService;

        // Bind to the control InCallServices
        for (ComponentName componentName : inCallControlServices) {
            bindToInCallService(componentName, call, "control");
        }
    }

    /**
     * Binds to the specified InCallService.
     */
    private boolean bindToInCallService(ComponentName componentName, Call call, String tag) {
        if (mInCallServices.containsKey(componentName)) {
            Log.i(this, "An InCallService already exists: %s", componentName);
            return true;
        }

        if (mServiceConnections.containsKey(componentName)) {
            Log.w(this, "The service is already bound for this component %s", componentName);
            return true;
        }

        Intent intent = new Intent(InCallService.SERVICE_INTERFACE);
        intent.setComponent(componentName);
        if (call != null && !call.isIncoming()){
            intent.putExtra(TelecomManager.EXTRA_OUTGOING_CALL_EXTRAS,
                    call.getIntentExtras());
            intent.putExtra(TelecomManager.EXTRA_PHONE_ACCOUNT_HANDLE,
                    call.getTargetPhoneAccount());
        }

        Log.i(this, "Attempting to bind to [%s] InCall %s, with %s", tag, componentName, intent);
        InCallServiceConnection inCallServiceConnection = new InCallServiceConnection();
        if (mContext.bindServiceAsUser(intent, inCallServiceConnection,
                    Context.BIND_AUTO_CREATE | Context.BIND_FOREGROUND_SERVICE,
                    UserHandle.CURRENT)) {
            mServiceConnections.put(componentName, inCallServiceConnection);
            return true;
        }

        return false;
    }

    private void adjustServiceBindingsForEmergency() {
        if (!Objects.equals(mInCallUIComponentName, mSystemInCallComponentName)) {
            // The connected UI is not the system UI, so lets check if we should switch them
            // if there exists an emergency number.
            if (mCallsManager.hasEmergencyCall()) {
                // Lets fake a failure here in order to trigger the switch to the system UI.
                onInCallServiceFailure(mInCallUIComponentName, "emergency adjust");
            }
        }
    }

    /**
     * Persists the {@link IInCallService} instance and starts the communication between
     * this class and in-call app by sending the first update to in-call app. This method is
     * called after a successful binding connection is established.
     *
     * @param componentName The service {@link ComponentName}.
     * @param service The {@link IInCallService} implementation.
     */
    private void onConnected(ComponentName componentName, IBinder service) {
        Trace.beginSection("onConnected: " + componentName);
        Log.i(this, "onConnected to %s", componentName);

        IInCallService inCallService = IInCallService.Stub.asInterface(service);
        mInCallServices.put(componentName, inCallService);

        try {
            inCallService.setInCallAdapter(
                    new InCallAdapter(
                            mCallsManager,
                            mCallIdMapper,
                            mLock));
        } catch (RemoteException e) {
            Log.e(this, e, "Failed to set the in-call adapter.");
            Trace.endSection();
            onInCallServiceFailure(componentName, "setInCallAdapter");
            return;
        }

        // Upon successful connection, send the state of the world to the service.
        Collection<Call> calls = mCallsManager.getCalls();
        if (!calls.isEmpty()) {
            Log.i(this, "Adding %s calls to InCallService after onConnected: %s", calls.size(),
                    componentName);
            for (Call call : calls) {
                try {
                    // Track the call if we don't already know about it.
                    addCall(call);
                    inCallService.addCall(toParcelableCall(call, true /* includeVideoProvider */));
                } catch (RemoteException ignored) {
                }
            }
            onCallAudioStateChanged(
                    null,
                    mCallsManager.getAudioState());
            onCanAddCallChanged(mCallsManager.canAddCall());
        } else {
            unbindFromServices();
        }
        Trace.endSection();
    }

    /**
     * Cleans up an instance of in-call app after the service has been unbound.
     *
     * @param disconnectedComponent The {@link ComponentName} of the service which disconnected.
     */
    private void onDisconnected(ComponentName disconnectedComponent) {
        Log.i(this, "onDisconnected from %s", disconnectedComponent);

        mInCallServices.remove(disconnectedComponent);
        if (mServiceConnections.containsKey(disconnectedComponent)) {
            // One of the services that we were bound to has unexpectedly disconnected.
            onInCallServiceFailure(disconnectedComponent, "onDisconnect");
        }
    }

    /**
     * Handles non-recoverable failures by the InCallService. This method performs cleanup and
     * special handling when the failure is to the UI InCallService.
     */
    private void onInCallServiceFailure(ComponentName componentName, String tag) {
        Log.i(this, "Cleaning up a failed InCallService [%s]: %s", tag, componentName);

        // We always clean up the connections here. Even in the case where we rebind to the UI
        // because binding is count based and we could end up double-bound.
        mInCallServices.remove(componentName);
        InCallServiceConnection serviceConnection = mServiceConnections.remove(componentName);
        if (serviceConnection != null) {
            // We still need to call unbind even though it disconnected.
            mContext.unbindService(serviceConnection);
        }

        if (Objects.equals(mInCallUIComponentName, componentName)) {
            if (!mCallsManager.hasAnyCalls()) {
                // No calls are left anyway. Lets just disconnect all of them.
                unbindFromServices();
                return;
            }

            // Whenever the UI crashes, we automatically revert to the System UI for the
            // remainder of the active calls.
            mInCallUIComponentName = mSystemInCallComponentName;
            bindToInCallService(mInCallUIComponentName, null, "reconnecting");
        }
    }

    /**
     * Informs all {@link InCallService} instances of the updated call information.
     *
     * @param call The {@link Call}.
     */
    private void updateCall(Call call) {
        updateCall(call, false /* videoProviderChanged */);
    }

    /**
     * Informs all {@link InCallService} instances of the updated call information.
     *
     * @param call The {@link Call}.
     * @param videoProviderChanged {@code true} if the video provider changed, {@code false}
     *      otherwise.
     */
    private void updateCall(Call call, boolean videoProviderChanged) {
        if (!mInCallServices.isEmpty()) {
            ParcelableCall parcelableCall = toParcelableCall(call,
                    videoProviderChanged /* includeVideoProvider */);
            Log.i(this, "Sending updateCall %s ==> %s", call, parcelableCall);
            List<ComponentName> componentsUpdated = new ArrayList<>();
            for (Map.Entry<ComponentName, IInCallService> entry : mInCallServices.entrySet()) {
                ComponentName componentName = entry.getKey();
                IInCallService inCallService = entry.getValue();
                componentsUpdated.add(componentName);
                try {
                    inCallService.updateCall(parcelableCall);
                } catch (RemoteException ignored) {
                }
            }
            Log.i(this, "Components updated: %s", componentsUpdated);
        }
    }

    /**
     * Parcels all information for a {@link Call} into a new {@link ParcelableCall} instance.
     *
     * @param call The {@link Call} to parcel.
     * @param includeVideoProvider {@code true} if the video provider should be parcelled with the
     *      {@link Call}, {@code false} otherwise.  Since the {@link ParcelableCall#getVideoCall()}
     *      method creates a {@link VideoCallImpl} instance on access it is important for the
     *      recipient of the {@link ParcelableCall} to know if the video provider changed.
     * @return The {@link ParcelableCall} containing all call information from the {@link Call}.
     */
    private ParcelableCall toParcelableCall(Call call, boolean includeVideoProvider) {
        String callId = mCallIdMapper.getCallId(call);

        int state = getParcelableState(call);
        int capabilities = convertConnectionToCallCapabilities(call.getConnectionCapabilities());
        int properties = convertConnectionCapsToCallProperties(call.getConnectionCapabilities());
        if (call.isConference()) {
            properties |= android.telecom.Call.Details.PROPERTY_CONFERENCE;
        }
        properties |= convertConnectionToCallProperties(call.getConnectionProperties());

        // If this is a single-SIM device, the "default SIM" will always be the only SIM.
        boolean isDefaultSmsAccount =
                mCallsManager.getPhoneAccountRegistrar()
                        .isUserSelectedSmsPhoneAccount(call.getTargetPhoneAccount());
        if (call.isRespondViaSmsCapable() && isDefaultSmsAccount) {
            capabilities |= android.telecom.Call.Details.CAPABILITY_RESPOND_VIA_TEXT;
        }

        if (call.isEmergencyCall()) {
            capabilities = removeCapability(
                    capabilities, android.telecom.Call.Details.CAPABILITY_MUTE);
        }

        if (state == android.telecom.Call.STATE_DIALING) {
            capabilities = removeCapability(capabilities,
                    android.telecom.Call.Details.CAPABILITY_SUPPORTS_VT_LOCAL_BIDIRECTIONAL);
            capabilities = removeCapability(capabilities,
                    android.telecom.Call.Details.CAPABILITY_SUPPORTS_VT_REMOTE_BIDIRECTIONAL);
        }

        String parentCallId = null;
        Call parentCall = call.getParentCall();
        if (parentCall != null) {
            parentCallId = mCallIdMapper.getCallId(parentCall);
        }

        long connectTimeMillis = call.getConnectTimeMillis();
        List<Call> childCalls = call.getChildCalls();
        List<String> childCallIds = new ArrayList<>();
        if (!childCalls.isEmpty()) {
            long childConnectTimeMillis = Long.MAX_VALUE;
            for (Call child : childCalls) {
                if (child.getConnectTimeMillis() > 0) {
                    childConnectTimeMillis = Math.min(child.getConnectTimeMillis(),
                            childConnectTimeMillis);
                }
                childCallIds.add(mCallIdMapper.getCallId(child));
            }

            if (childConnectTimeMillis != Long.MAX_VALUE) {
                connectTimeMillis = childConnectTimeMillis;
            }
        }

        Uri handle = call.getHandlePresentation() == TelecomManager.PRESENTATION_ALLOWED ?
                call.getHandle() : null;
        String callerDisplayName = call.getCallerDisplayNamePresentation() ==
                TelecomManager.PRESENTATION_ALLOWED ?  call.getCallerDisplayName() : null;

        List<Call> conferenceableCalls = call.getConferenceableCalls();
        List<String> conferenceableCallIds = new ArrayList<String>(conferenceableCalls.size());
        for (Call otherCall : conferenceableCalls) {
            String otherId = mCallIdMapper.getCallId(otherCall);
            if (otherId != null) {
                conferenceableCallIds.add(otherId);
            }
        }

        return new ParcelableCall(
                callId,
                state,
                call.getDisconnectCause(),
                call.getCannedSmsResponses(),
                capabilities,
                properties,
                call.getCreationTimeMillis(),
                connectTimeMillis,
                handle,
                call.getHandlePresentation(),
                callerDisplayName,
                call.getCallerDisplayNamePresentation(),
                call.getGatewayInfo(),
                call.getTargetPhoneAccount(),
                includeVideoProvider,
                includeVideoProvider ? call.getVideoProvider() : null,
                parentCallId,
                childCallIds,
                call.getStatusHints(),
                call.getVideoState(),
                conferenceableCallIds,
                call.getIntentExtras(),
                call.getExtras(),
                call.mIsActiveSub);
    }

    private static int getParcelableState(Call call) {
        int state = CallState.NEW;
        switch (call.getState()) {
            case CallState.ABORTED:
            case CallState.DISCONNECTED:
                state = android.telecom.Call.STATE_DISCONNECTED;
                break;
            case CallState.ACTIVE:
                state = android.telecom.Call.STATE_ACTIVE;
                break;
            case CallState.CONNECTING:
                state = android.telecom.Call.STATE_CONNECTING;
                break;
            case CallState.DIALING:
                state = android.telecom.Call.STATE_DIALING;
                break;
            case CallState.DISCONNECTING:
                state = android.telecom.Call.STATE_DISCONNECTING;
                break;
            case CallState.NEW:
                state = android.telecom.Call.STATE_NEW;
                break;
            case CallState.ON_HOLD:
                state = android.telecom.Call.STATE_HOLDING;
                break;
            case CallState.RINGING:
                state = android.telecom.Call.STATE_RINGING;
                break;
            case CallState.SELECT_PHONE_ACCOUNT:
                state = android.telecom.Call.STATE_SELECT_PHONE_ACCOUNT;
                break;
        }

        // If we are marked as 'locally disconnecting' then mark ourselves as disconnecting instead.
        // Unless we're disconnect*ED*, in which case leave it at that.
        if (call.isLocallyDisconnecting() &&
                (state != android.telecom.Call.STATE_DISCONNECTED)) {
            state = android.telecom.Call.STATE_DISCONNECTING;
        }
        return state;
    }

    private static final int[] CONNECTION_TO_CALL_CAPABILITY = new int[] {
        Connection.CAPABILITY_HOLD,
        android.telecom.Call.Details.CAPABILITY_HOLD,

        Connection.CAPABILITY_SUPPORT_HOLD,
        android.telecom.Call.Details.CAPABILITY_SUPPORT_HOLD,

        Connection.CAPABILITY_MERGE_CONFERENCE,
        android.telecom.Call.Details.CAPABILITY_MERGE_CONFERENCE,

        Connection.CAPABILITY_SWAP_CONFERENCE,
        android.telecom.Call.Details.CAPABILITY_SWAP_CONFERENCE,

        Connection.CAPABILITY_RESPOND_VIA_TEXT,
        android.telecom.Call.Details.CAPABILITY_RESPOND_VIA_TEXT,

        Connection.CAPABILITY_MUTE,
        android.telecom.Call.Details.CAPABILITY_MUTE,

        Connection.CAPABILITY_MANAGE_CONFERENCE,
        android.telecom.Call.Details.CAPABILITY_MANAGE_CONFERENCE,

        Connection.CAPABILITY_SUPPORTS_VT_LOCAL_RX,
        android.telecom.Call.Details.CAPABILITY_SUPPORTS_VT_LOCAL_RX,

        Connection.CAPABILITY_SUPPORTS_VT_LOCAL_TX,
        android.telecom.Call.Details.CAPABILITY_SUPPORTS_VT_LOCAL_TX,

        Connection.CAPABILITY_SUPPORTS_VT_LOCAL_BIDIRECTIONAL,
        android.telecom.Call.Details.CAPABILITY_SUPPORTS_VT_LOCAL_BIDIRECTIONAL,

        Connection.CAPABILITY_SUPPORTS_VT_REMOTE_RX,
        android.telecom.Call.Details.CAPABILITY_SUPPORTS_VT_REMOTE_RX,

        Connection.CAPABILITY_SUPPORTS_VT_REMOTE_TX,
        android.telecom.Call.Details.CAPABILITY_SUPPORTS_VT_REMOTE_TX,

        Connection.CAPABILITY_SUPPORTS_VT_REMOTE_BIDIRECTIONAL,
        android.telecom.Call.Details.CAPABILITY_SUPPORTS_VT_REMOTE_BIDIRECTIONAL,

        Connection.CAPABILITY_SEPARATE_FROM_CONFERENCE,
        android.telecom.Call.Details.CAPABILITY_SEPARATE_FROM_CONFERENCE,

        Connection.CAPABILITY_DISCONNECT_FROM_CONFERENCE,
        android.telecom.Call.Details.CAPABILITY_DISCONNECT_FROM_CONFERENCE,

        Connection.CAPABILITY_CAN_UPGRADE_TO_VIDEO,
        android.telecom.Call.Details.CAPABILITY_CAN_UPGRADE_TO_VIDEO,

        Connection.CAPABILITY_CAN_PAUSE_VIDEO,
        android.telecom.Call.Details.CAPABILITY_CAN_PAUSE_VIDEO,

<<<<<<< HEAD
        Connection.CAPABILITY_VOICE_PRIVACY,
        android.telecom.Call.Details.CAPABILITY_VOICE_PRIVACY,

        Connection.CAPABILITY_ADD_PARTICIPANT,
        android.telecom.Call.Details.CAPABILITY_ADD_PARTICIPANT,

        Connection.CAPABILITY_SUPPORTS_DOWNGRADE_TO_VOICE_LOCAL,
        android.telecom.Call.Details.CAPABILITY_SUPPORTS_DOWNGRADE_TO_VOICE_LOCAL,

        Connection.CAPABILITY_SUPPORTS_DOWNGRADE_TO_VOICE_REMOTE,
        android.telecom.Call.Details.CAPABILITY_SUPPORTS_DOWNGRADE_TO_VOICE_REMOTE,

        Connection.CAPABILITY_SUPPORTS_TRANSFER,
        android.telecom.Call.Details.CAPABILITY_SUPPORTS_TRANSFER
=======
        Connection.CAPABILITY_CAN_SEND_RESPONSE_VIA_CONNECTION,
        android.telecom.Call.Details.CAPABILITY_CAN_SEND_RESPONSE_VIA_CONNECTION
>>>>>>> 818a79f3
    };

    private static int convertConnectionToCallCapabilities(int connectionCapabilities) {
        int callCapabilities = 0;
        for (int i = 0; i < CONNECTION_TO_CALL_CAPABILITY.length; i += 2) {
            if ((CONNECTION_TO_CALL_CAPABILITY[i] & connectionCapabilities) != 0) {
                callCapabilities |= CONNECTION_TO_CALL_CAPABILITY[i + 1];
            }
        }
        return callCapabilities;
    }

    private static final int[] CONNECTION_CAPS_TO_CALL_PROPERTIES = new int[] {
        Connection.CAPABILITY_HIGH_DEF_AUDIO,
        android.telecom.Call.Details.PROPERTY_HIGH_DEF_AUDIO,

        Connection.CAPABILITY_WIFI,
        android.telecom.Call.Details.PROPERTY_WIFI,

        Connection.CAPABILITY_GENERIC_CONFERENCE,
        android.telecom.Call.Details.PROPERTY_GENERIC_CONFERENCE,

        Connection.CAPABILITY_SHOW_CALLBACK_NUMBER,
        android.telecom.Call.Details.PROPERTY_EMERGENCY_CALLBACK_MODE,
    };

    private static int convertConnectionCapsToCallProperties(int connectionCapabilities) {
        int callProperties = 0;
        for (int i = 0; i < CONNECTION_CAPS_TO_CALL_PROPERTIES.length; i += 2) {
            if ((CONNECTION_CAPS_TO_CALL_PROPERTIES[i] & connectionCapabilities) != 0) {
                callProperties |= CONNECTION_CAPS_TO_CALL_PROPERTIES[i + 1];
            }
        }
        return callProperties;
    }

    private static final int[] CONNECTION_TO_CALL_PROPERTIES = new int[] {
        Connection.PROPERTY_WAS_FORWARDED,
        android.telecom.Call.Details.PROPERTY_WAS_FORWARDED,

        Connection.PROPERTY_HELD_REMOTELY,
        android.telecom.Call.Details.PROPERTY_HELD_REMOTELY,

        Connection.PROPERTY_DIALING_IS_WAITING,
        android.telecom.Call.Details.PROPERTY_DIALING_IS_WAITING,

        Connection.PROPERTY_ADDITIONAL_CALL_FORWARDED,
        android.telecom.Call.Details.PROPERTY_ADDITIONAL_CALL_FORWARDED,

        Connection.PROPERTY_REMOTE_INCOMING_CALLS_BARRED,
        android.telecom.Call.Details.PROPERTY_REMOTE_INCOMING_CALLS_BARRED,
    };

    private static int convertConnectionToCallProperties(int connectionProperties) {
        int callProperties = 0;
        for (int i = 0; i < CONNECTION_TO_CALL_PROPERTIES.length; i += 2) {
            if ((CONNECTION_TO_CALL_PROPERTIES[i] & connectionProperties) != 0) {
                callProperties |= CONNECTION_TO_CALL_PROPERTIES[i + 1];
            }
        }
        return callProperties;
    }

    /**
     * Adds the call to the list of calls tracked by the {@link InCallController}.
     * @param call The call to add.
     */
    private void addCall(Call call) {
        if (mCallIdMapper.getCallId(call) == null) {
            mCallIdMapper.addCall(call);
            call.addListener(mCallListener);
        }
    }

    private boolean isBoundToServices() {
        return !mInCallServices.isEmpty();
    }

    /**
     * Removes the specified capability from the set of capabilities bits and returns the new set.
     */
    private static int removeCapability(int capabilities, int capability) {
        return capabilities & ~capability;
    }

    /**
     * Dumps the state of the {@link InCallController}.
     *
     * @param pw The {@code IndentingPrintWriter} to write the state to.
     */
    public void dump(IndentingPrintWriter pw) {
        pw.println("mInCallServices (InCalls registered):");
        pw.increaseIndent();
        for (ComponentName componentName : mInCallServices.keySet()) {
            pw.println(componentName);
        }
        pw.decreaseIndent();

        pw.println("mServiceConnections (InCalls bound):");
        pw.increaseIndent();
        for (ComponentName componentName : mServiceConnections.keySet()) {
            pw.println(componentName);
        }
        pw.decreaseIndent();
    }
}<|MERGE_RESOLUTION|>--- conflicted
+++ resolved
@@ -791,7 +791,6 @@
         Connection.CAPABILITY_CAN_PAUSE_VIDEO,
         android.telecom.Call.Details.CAPABILITY_CAN_PAUSE_VIDEO,
 
-<<<<<<< HEAD
         Connection.CAPABILITY_VOICE_PRIVACY,
         android.telecom.Call.Details.CAPABILITY_VOICE_PRIVACY,
 
@@ -805,11 +804,10 @@
         android.telecom.Call.Details.CAPABILITY_SUPPORTS_DOWNGRADE_TO_VOICE_REMOTE,
 
         Connection.CAPABILITY_SUPPORTS_TRANSFER,
-        android.telecom.Call.Details.CAPABILITY_SUPPORTS_TRANSFER
-=======
+        android.telecom.Call.Details.CAPABILITY_SUPPORTS_TRANSFER,
+
         Connection.CAPABILITY_CAN_SEND_RESPONSE_VIA_CONNECTION,
         android.telecom.Call.Details.CAPABILITY_CAN_SEND_RESPONSE_VIA_CONNECTION
->>>>>>> 818a79f3
     };
 
     private static int convertConnectionToCallCapabilities(int connectionCapabilities) {
